{
  "name": "@jupyter-widgets/html-manager",
  "version": "0.21.0-alpha.3",
  "description": "Standalone package for rendering Jupyter widgets outside notebooks",
  "homepage": "https://github.com/jupyter-widgets/ipywidgets#readme",
  "bugs": {
    "url": "https://github.com/jupyter-widgets/ipywidgets/issues"
  },
  "repository": {
    "type": "git",
    "url": "https://github.com/jupyter-widgets/ipywidgets.git"
  },
  "license": "BSD-3-Clause",
  "author": "Jupyter Project",
  "main": "lib/index.js",
  "typings": "lib/index.d.ts",
  "files": [
    "lib/**/*.d.ts",
    "lib/**/*.js",
    "dist/",
    "css/*.css"
  ],
  "scripts": {
    "build": "npm run build:src && webpack && npm run build:embed-amd",
    "build:embed-amd": "node scripts/concat-amd-build.js && rimraf dist/amd",
    "build:src": "tsc --build",
    "build:test": "tsc --build test && webpack --config test/webpack.conf.js",
    "clean": "rimraf lib && rimraf tsconfig.tsbuildinfo && rimraf dist",
    "prepublish": "npm run clean && npm run build",
    "test": "npm run test:unit",
    "test:unit": "npm run test:unit:firefox && npm run test:unit:chrome",
    "test:unit:chrome": "npm run test:unit:default -- --browsers=Chrome",
    "test:unit:default": "npm run build:test && karma start test/karma.conf.js --log-level debug --browsers=Firefox",
    "test:unit:firefox": "npm run test:unit:default -- --browsers=Firefox",
    "test:unit:firefox:headless": "npm run test:unit:default -- --browsers=FirefoxHeadless"
  },
  "dependencies": {
    "@fortawesome/fontawesome-free": "^5.12.0",
    "@jupyter-widgets/base": "^5.0.0-alpha.3",
    "@jupyter-widgets/base-manager": "^1.0.0-alpha.3",
    "@jupyter-widgets/controls": "^4.0.0-alpha.3",
    "@jupyter-widgets/output": "^5.0.0-alpha.3",
    "@jupyter-widgets/schema": "^0.5.0-alpha.2",
    "@jupyterlab/outputarea": "^3.0.0",
    "@jupyterlab/rendermime": "^3.0.0",
    "@jupyterlab/rendermime-interfaces": "^3.0.0",
    "@lumino/messaging": "^1.3.3",
    "@lumino/widgets": "^1.11.1",
    "ajv": "^8.6.0",
    "jquery": "^3.1.1"
  },
  "devDependencies": {
<<<<<<< HEAD
    "@types/mocha": "^5.2.7",
    "@types/node": "^12.7.0",
    "@types/sanitize-html": "^1.20",
=======
    "@types/mocha": "^8.2.2",
    "@types/node": "^15.12.2",
>>>>>>> b57b898c
    "chai": "^4.0.0",
    "css-loader": "^5.2.6",
    "file-loader": "^6.2.0",
    "karma": "^6.3.3",
    "karma-chrome-launcher": "^3.1.0",
    "karma-firefox-launcher": "^2.1.1",
    "karma-ie-launcher": "^1.0.0",
    "karma-mocha": "^2.0.1",
    "karma-mocha-reporter": "^2.2.5",
    "mocha": "^9.0.0",
    "postcss": "^8.3.2",
    "postcss-cssnext": "^3.1.0",
    "postcss-import": "^14.0.2",
    "postcss-loader": "^6.1.0",
    "rimraf": "^3.0.2",
    "style-loader": "^2.0.0",
    "typescript": "~4.3.2",
    "url-loader": "^4.1.1",
    "webpack": "^5.38.1",
    "webpack-cli": "^4.7.2"
  }
}<|MERGE_RESOLUTION|>--- conflicted
+++ resolved
@@ -50,14 +50,9 @@
     "jquery": "^3.1.1"
   },
   "devDependencies": {
-<<<<<<< HEAD
-    "@types/mocha": "^5.2.7",
-    "@types/node": "^12.7.0",
-    "@types/sanitize-html": "^1.20",
-=======
     "@types/mocha": "^8.2.2",
     "@types/node": "^15.12.2",
->>>>>>> b57b898c
+    "@types/sanitize-html": "^1.20",
     "chai": "^4.0.0",
     "css-loader": "^5.2.6",
     "file-loader": "^6.2.0",
