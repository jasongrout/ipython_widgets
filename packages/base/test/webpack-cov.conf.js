var path = require('path');

module.exports = {
  entry: './test/build/index.js',
  output: {
    path: __dirname + '/build',
    filename: 'coverage.js',
    publicPath: './build/'
  },
  bail: true,
  module: {
    loaders: [
      { test: /\.json$/, loader: 'json-loader' },
      { test: /\.ipynb$/, loader: 'json-loader' },
<<<<<<< HEAD
      { test: /\.css$/, loader: 'style-loader!css-loader' },
      { test: /\.md$/, loader: 'raw-loader' },
      { test: /\.html$/, loader: 'file?name=[name].[ext]' }
=======
      { test: /\.css$/, use: ['style-loader', 'css-loader']},
      { test: /\.md$/, loader: 'raw-loader'},
      { test: /\.html$/, loader: "file", options: {name: '[name].[ext]'}}
>>>>>>> 5532c91d
    ],
    preLoaders: [
      // instrument only testing sources with Istanbul
      {
        test: /\.js$/,
        include: path.resolve('lib/'),
        loader: 'istanbul-instrumenter'
      }
    ]
  }
};<|MERGE_RESOLUTION|>--- conflicted
+++ resolved
@@ -12,15 +12,9 @@
     loaders: [
       { test: /\.json$/, loader: 'json-loader' },
       { test: /\.ipynb$/, loader: 'json-loader' },
-<<<<<<< HEAD
-      { test: /\.css$/, loader: 'style-loader!css-loader' },
+      { test: /\.css$/, use: ['style-loader', 'css-loader']},
       { test: /\.md$/, loader: 'raw-loader' },
-      { test: /\.html$/, loader: 'file?name=[name].[ext]' }
-=======
-      { test: /\.css$/, use: ['style-loader', 'css-loader']},
-      { test: /\.md$/, loader: 'raw-loader'},
       { test: /\.html$/, loader: "file", options: {name: '[name].[ext]'}}
->>>>>>> 5532c91d
     ],
     preLoaders: [
       // instrument only testing sources with Istanbul
