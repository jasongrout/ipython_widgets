// Copyright (c) Jupyter Development Team.
// Distributed under the terms of the Modified BSD License.

/*
 This file contains substantial portions of https://github.com/akre54/Backbone.NativeView/blob/521188d9554b53d95d70ed34f878d8ac9fc10df2/backbone.nativeview.js, which has the following license:

(c) 2015 Adam Krebs, Jimmy Yuen Ho Wong
Backbone.NativeView may be freely distributed under the MIT license.

Copyright (c) 2014 Adam Krebs

Permission is hereby granted, free of charge, to any person
obtaining a copy of this software and associated documentation
files (the "Software"), to deal in the Software without
restriction, including without limitation the rights to use,
copy, modify, merge, publish, distribute, sublicense, and/or sell
copies of the Software, and to permit persons to whom the
Software is furnished to do so, subject to the following
conditions:

The above copyright notice and this permission notice shall be
included in all copies or substantial portions of the Software.

THE SOFTWARE IS PROVIDED "AS IS", WITHOUT WARRANTY OF ANY KIND,
EXPRESS OR IMPLIED, INCLUDING BUT NOT LIMITED TO THE WARRANTIES
OF MERCHANTABILITY, FITNESS FOR A PARTICULAR PURPOSE AND
NONINFRINGEMENT. IN NO EVENT SHALL THE AUTHORS OR COPYRIGHT
HOLDERS BE LIABLE FOR ANY CLAIM, DAMAGES OR OTHER LIABILITY,
WHETHER IN AN ACTION OF CONTRACT, TORT OR OTHERWISE, ARISING
FROM, OUT OF OR IN CONNECTION WITH THE SOFTWARE OR THE USE OR
OTHER DEALINGS IN THE SOFTWARE.

*/

import * as Backbone from 'backbone';

// Caches a local reference to `Element.prototype` for faster access.
const ElementProto: any = Element.prototype; // : typeof Element = (typeof Element !== 'undefined' && Element.prototype) || {};

// Find the right `Element#matches` for IE>=9 and modern browsers.
<<<<<<< HEAD
var matchesSelector = ElementProto.matches ||
    (ElementProto as any)['webkitMatchesSelector'] ||
    (ElementProto as any)['mozMatchesSelector'] ||
    (ElementProto as any)['msMatchesSelector'] ||
    (ElementProto as any)['oMatchesSelector'] ||
    function matches(selector) {
        var matches = (this.document || this.ownerDocument).querySelectorAll(selector),
        i = matches.length;
        while (--i >= 0 && matches.item(i) !== this) {}
=======
let matchesSelector = ElementProto.matches ||
    ElementProto['webkitMatchesSelector'] ||
    ElementProto['mozMatchesSelector'] ||
    ElementProto['msMatchesSelector'] ||
    ElementProto['oMatchesSelector'] ||
    function matches(selector: string) {
        /* tslint:disable:no-invalid-this */
        let matches = (this.document || this.ownerDocument).querySelectorAll(selector);
        let i = matches.length;
        while (--i >= 0 && matches.item(i) !== this) {
          continue;
        }
>>>>>>> 8b1abab3
        return i > -1;
        /* tslint:enable:no-invalid-this */
    };

interface IDOMEvent {
    eventName: string;
    handler: any;
    listener: any;
    selector: string;
}

export
class NativeView<T extends Backbone.Model> extends Backbone.View<T> {
    _removeElement() {
      this.undelegateEvents();
      if (this.el.parentNode) {
          this.el.parentNode.removeChild(this.el);
      }
    }

    // Apply the `element` to the view.
    _setElement(element: HTMLElement) {
        this.el = element;
    }

    // Set a hash of attributes to the view's `el`. We use the "prop" version
    // if available, falling back to `setAttribute` for the catch-all.
<<<<<<< HEAD
    _setAttributes(attrs: Backbone.ObjectHash) {
      for (var attr in attrs) {
=======
    _setAttributes(attrs: {[key: string]: string}) {
      for (let attr in attrs) {
>>>>>>> 8b1abab3
        attr in this.el ? this.el[attr] = attrs[attr] : this.el.setAttribute(attr, attrs[attr]);
      }
    }

    /**
     * Make an event delegation handler for the given `eventName` and `selector`
     * and attach it to `this.el`.
     * If selector is empty, the listener will be bound to `this.el`. If not, a
     * new handler that will recursively traverse up the event target's DOM
     * hierarchy looking for a node that matches the selector. If one is found,
     * the event's `delegateTarget` property is set to it and the return the
     * result of calling bound `listener` with the parameters given to the
     * handler.
     *
     * This does not properly handle selectors for things like focus and blur (see
     * https://github.com/jquery/jquery/blob/7d21f02b9ec9f655583e898350badf89165ed4d5/src/event.js#L442
     * for some similar exceptional cases).
     */
<<<<<<< HEAD
    delegate(eventName: string, listener: Function): Backbone.View<T>;
    delegate(eventName: string, selector: string, listener: Function): Backbone.View<T>;
    delegate(eventName: string, selector: string | Function, listener?: any): Backbone.View<T> {
=======
    delegate(eventName: string, selector: any, listener: any) {
>>>>>>> 8b1abab3
      if (typeof selector !== 'string') {
        listener = selector;
        selector = null!;
      }

      // We have to initialize this here, instead of in the constructor, because the
      // super constructor eventually calls this method before we get a chance to initialize
      // this._domEvents to an empty list.
      if (this._domEvents === void 0) {
          this._domEvents = [];
      }

<<<<<<< HEAD
      var root = this.el;
      var handler = selector ? function (e: any) {
        var node: any = e.target || e.srcElement;
        for (; node && node != root; node = (node as any).parentNode) {
=======
      let root = this.el;
      let handler = selector ? function (e: Event) {
        let node = (e.target as HTMLElement) || (e.srcElement as HTMLElement);
        for (; node && node !== root; node = node.parentNode as HTMLElement) {
>>>>>>> 8b1abab3
          if (matchesSelector.call(node, selector)) {
            (e as any).delegateTarget = node;
            if (listener.handleEvent) {
                return listener.handleEvent(e);
            } else {
                return listener(e);
            }
          }
        }
      } : listener;

      this.el.addEventListener(eventName, handler, false);
      this._domEvents.push({eventName, handler, listener, selector});
      return handler;
    }

    // Remove a single delegated event. Either `eventName` or `selector` must
    // be included, `selector` and `listener` are optional.
<<<<<<< HEAD
    undelegate(eventName: string, selector?: string, listener?: Function): NativeView<T>;
    undelegate(selector: string, listener?: Function): NativeView<T>;
    undelegate(eventName: string, selector?: string | Function, listener?: Function): NativeView<T> {
=======
    undelegate(eventName: string, selector?: any, listener?: any) {
>>>>>>> 8b1abab3
      if (typeof selector === 'function') {
        listener = selector;
        selector = null!;
      }

      if (this.el && this._domEvents) {
        let handlers = this._domEvents.slice();
        let i = handlers.length;
        while (i--) {
          let item = handlers[i];

          let match = item.eventName === eventName &&
              (listener ? item.listener === listener : true) &&
              (selector ? item.selector === selector : true);

          if (!match) {
            continue;
          }

          this.el.removeEventListener(item.eventName, item.handler, false);
          this._domEvents.splice(i, 1);
        }
      }
      return this;
    }

    // Remove all events created with `delegate` from `el`
    undelegateEvents() {
      if (this.el && this._domEvents) {
        let len = this._domEvents.length;
        for (let i = 0; i < len; i++) {
          let item = this._domEvents[i];
          this.el.removeEventListener(item.eventName, item.handler, false);
        }
        this._domEvents.length = 0;
      }
      return this;
    }

    private _domEvents: IDOMEvent[];
  }<|MERGE_RESOLUTION|>--- conflicted
+++ resolved
@@ -38,17 +38,6 @@
 const ElementProto: any = Element.prototype; // : typeof Element = (typeof Element !== 'undefined' && Element.prototype) || {};
 
 // Find the right `Element#matches` for IE>=9 and modern browsers.
-<<<<<<< HEAD
-var matchesSelector = ElementProto.matches ||
-    (ElementProto as any)['webkitMatchesSelector'] ||
-    (ElementProto as any)['mozMatchesSelector'] ||
-    (ElementProto as any)['msMatchesSelector'] ||
-    (ElementProto as any)['oMatchesSelector'] ||
-    function matches(selector) {
-        var matches = (this.document || this.ownerDocument).querySelectorAll(selector),
-        i = matches.length;
-        while (--i >= 0 && matches.item(i) !== this) {}
-=======
 let matchesSelector = ElementProto.matches ||
     ElementProto['webkitMatchesSelector'] ||
     ElementProto['mozMatchesSelector'] ||
@@ -61,7 +50,6 @@
         while (--i >= 0 && matches.item(i) !== this) {
           continue;
         }
->>>>>>> 8b1abab3
         return i > -1;
         /* tslint:enable:no-invalid-this */
     };
@@ -89,13 +77,8 @@
 
     // Set a hash of attributes to the view's `el`. We use the "prop" version
     // if available, falling back to `setAttribute` for the catch-all.
-<<<<<<< HEAD
     _setAttributes(attrs: Backbone.ObjectHash) {
-      for (var attr in attrs) {
-=======
-    _setAttributes(attrs: {[key: string]: string}) {
       for (let attr in attrs) {
->>>>>>> 8b1abab3
         attr in this.el ? this.el[attr] = attrs[attr] : this.el.setAttribute(attr, attrs[attr]);
       }
     }
@@ -114,13 +97,9 @@
      * https://github.com/jquery/jquery/blob/7d21f02b9ec9f655583e898350badf89165ed4d5/src/event.js#L442
      * for some similar exceptional cases).
      */
-<<<<<<< HEAD
     delegate(eventName: string, listener: Function): Backbone.View<T>;
     delegate(eventName: string, selector: string, listener: Function): Backbone.View<T>;
     delegate(eventName: string, selector: string | Function, listener?: any): Backbone.View<T> {
-=======
-    delegate(eventName: string, selector: any, listener: any) {
->>>>>>> 8b1abab3
       if (typeof selector !== 'string') {
         listener = selector;
         selector = null!;
@@ -133,17 +112,10 @@
           this._domEvents = [];
       }
 
-<<<<<<< HEAD
-      var root = this.el;
-      var handler = selector ? function (e: any) {
-        var node: any = e.target || e.srcElement;
-        for (; node && node != root; node = (node as any).parentNode) {
-=======
       let root = this.el;
       let handler = selector ? function (e: Event) {
         let node = (e.target as HTMLElement) || (e.srcElement as HTMLElement);
         for (; node && node !== root; node = node.parentNode as HTMLElement) {
->>>>>>> 8b1abab3
           if (matchesSelector.call(node, selector)) {
             (e as any).delegateTarget = node;
             if (listener.handleEvent) {
@@ -162,13 +134,9 @@
 
     // Remove a single delegated event. Either `eventName` or `selector` must
     // be included, `selector` and `listener` are optional.
-<<<<<<< HEAD
     undelegate(eventName: string, selector?: string, listener?: Function): NativeView<T>;
     undelegate(selector: string, listener?: Function): NativeView<T>;
     undelegate(eventName: string, selector?: string | Function, listener?: Function): NativeView<T> {
-=======
-    undelegate(eventName: string, selector?: any, listener?: any) {
->>>>>>> 8b1abab3
       if (typeof selector === 'function') {
         listener = selector;
         selector = null!;
