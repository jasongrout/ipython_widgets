--- conflicted
+++ resolved
@@ -136,15 +136,9 @@
 }
 
 export
-<<<<<<< HEAD
-class JupyterPhosphorPanelWidget extends Panel {
-    constructor(options: JupyterPhosphorWidget.IOptions & Panel.IOptions) {
-        const view = options.view;
-=======
 class JupyterLuminoPanelWidget extends Panel {
     constructor(options: JupyterLuminoWidget.IOptions & Panel.IOptions) {
-        let view = options.view;
->>>>>>> fd18aa95
+      const view = options.view;
         delete options.view;
         super(options);
         this._view = view;
@@ -183,13 +177,8 @@
 export
 class OutputView extends outputBase.OutputView {
 
-<<<<<<< HEAD
     _createElement(tagName: string): HTMLElement {
-      this.pWidget = new JupyterPhosphorPanelWidget({ view: this });
-=======
-    _createElement(tagName: string) {
       this.pWidget = new JupyterLuminoPanelWidget({ view: this });
->>>>>>> fd18aa95
       return this.pWidget.node;
     }
 
