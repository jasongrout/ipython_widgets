[
  {
    "attributes": [
      {
        "default": "@jupyter-widgets/base",
        "help": "The namespace for the model.",
        "name": "_model_module",
        "type": "string"
      },
      {
        "default": "2.0.0",
        "help": "A semver requirement for namespace version containing the model.",
        "name": "_model_module_version",
        "type": "string"
      },
      {
        "default": "LayoutModel",
        "help": "",
        "name": "_model_name",
        "type": "string"
      },
      {
        "default": "@jupyter-widgets/base",
        "help": "",
        "name": "_view_module",
        "type": "string"
      },
      {
        "default": "2.0.0",
        "help": "",
        "name": "_view_module_version",
        "type": "string"
      },
      {
        "default": "LayoutView",
        "help": "",
        "name": "_view_name",
        "type": "string"
      },
      {
        "allow_none": true,
        "default": null,
        "enum": [
          "flex-start",
          "flex-end",
          "center",
          "space-between",
          "space-around",
          "space-evenly",
          "stretch",
          "inherit",
          "initial",
          "unset"
        ],
        "help": "The align-content CSS attribute.",
        "name": "align_content",
        "type": "string"
      },
      {
        "allow_none": true,
        "default": null,
        "enum": [
          "flex-start",
          "flex-end",
          "center",
          "baseline",
          "stretch",
          "inherit",
          "initial",
          "unset"
        ],
        "help": "The align-items CSS attribute.",
        "name": "align_items",
        "type": "string"
      },
      {
        "allow_none": true,
        "default": null,
        "enum": [
          "auto",
          "flex-start",
          "flex-end",
          "center",
          "baseline",
          "stretch",
          "inherit",
          "initial",
          "unset"
        ],
        "help": "The align-self CSS attribute.",
        "name": "align_self",
        "type": "string"
      },
      {
        "allow_none": true,
        "default": null,
        "help": "The border bottom CSS attribute.",
        "name": "border_bottom",
        "type": "string"
      },
      {
        "allow_none": true,
        "default": null,
        "help": "The border left CSS attribute.",
        "name": "border_left",
        "type": "string"
      },
      {
        "allow_none": true,
        "default": null,
        "help": "The border right CSS attribute.",
        "name": "border_right",
        "type": "string"
      },
      {
        "allow_none": true,
        "default": null,
        "help": "The border top CSS attribute.",
        "name": "border_top",
        "type": "string"
      },
      {
        "allow_none": true,
        "default": null,
        "help": "The bottom CSS attribute.",
        "name": "bottom",
        "type": "string"
      },
      {
        "allow_none": true,
        "default": null,
        "help": "The display CSS attribute.",
        "name": "display",
        "type": "string"
      },
      {
        "allow_none": true,
        "default": null,
        "help": "The flex CSS attribute.",
        "name": "flex",
        "type": "string"
      },
      {
        "allow_none": true,
        "default": null,
        "help": "The flex-flow CSS attribute.",
        "name": "flex_flow",
        "type": "string"
      },
      {
        "allow_none": true,
        "default": null,
        "help": "The grid-area CSS attribute.",
        "name": "grid_area",
        "type": "string"
      },
      {
        "allow_none": true,
        "default": null,
        "help": "The grid-auto-columns CSS attribute.",
        "name": "grid_auto_columns",
        "type": "string"
      },
      {
        "allow_none": true,
        "default": null,
        "enum": [
          "column",
          "row",
          "row dense",
          "column dense",
          "inherit",
          "initial",
          "unset"
        ],
        "help": "The grid-auto-flow CSS attribute.",
        "name": "grid_auto_flow",
        "type": "string"
      },
      {
        "allow_none": true,
        "default": null,
        "help": "The grid-auto-rows CSS attribute.",
        "name": "grid_auto_rows",
        "type": "string"
      },
      {
        "allow_none": true,
        "default": null,
        "help": "The grid-column CSS attribute.",
        "name": "grid_column",
        "type": "string"
      },
      {
        "allow_none": true,
        "default": null,
        "help": "The grid-gap CSS attribute.",
        "name": "grid_gap",
        "type": "string"
      },
      {
        "allow_none": true,
        "default": null,
        "help": "The grid-row CSS attribute.",
        "name": "grid_row",
        "type": "string"
      },
      {
        "allow_none": true,
        "default": null,
        "help": "The grid-template-areas CSS attribute.",
        "name": "grid_template_areas",
        "type": "string"
      },
      {
        "allow_none": true,
        "default": null,
        "help": "The grid-template-columns CSS attribute.",
        "name": "grid_template_columns",
        "type": "string"
      },
      {
        "allow_none": true,
        "default": null,
        "help": "The grid-template-rows CSS attribute.",
        "name": "grid_template_rows",
        "type": "string"
      },
      {
        "allow_none": true,
        "default": null,
        "help": "The height CSS attribute.",
        "name": "height",
        "type": "string"
      },
      {
        "allow_none": true,
        "default": null,
        "enum": [
          "flex-start",
          "flex-end",
          "center",
          "space-between",
          "space-around",
          "inherit",
          "initial",
          "unset"
        ],
        "help": "The justify-content CSS attribute.",
        "name": "justify_content",
        "type": "string"
      },
      {
        "allow_none": true,
        "default": null,
        "enum": [
          "flex-start",
          "flex-end",
          "center",
          "inherit",
          "initial",
          "unset"
        ],
        "help": "The justify-items CSS attribute.",
        "name": "justify_items",
        "type": "string"
      },
      {
        "allow_none": true,
        "default": null,
        "help": "The left CSS attribute.",
        "name": "left",
        "type": "string"
      },
      {
        "allow_none": true,
        "default": null,
        "help": "The margin CSS attribute.",
        "name": "margin",
        "type": "string"
      },
      {
        "allow_none": true,
        "default": null,
        "help": "The max-height CSS attribute.",
        "name": "max_height",
        "type": "string"
      },
      {
        "allow_none": true,
        "default": null,
        "help": "The max-width CSS attribute.",
        "name": "max_width",
        "type": "string"
      },
      {
        "allow_none": true,
        "default": null,
        "help": "The min-height CSS attribute.",
        "name": "min_height",
        "type": "string"
      },
      {
        "allow_none": true,
        "default": null,
        "help": "The min-width CSS attribute.",
        "name": "min_width",
        "type": "string"
      },
      {
        "allow_none": true,
        "default": null,
        "enum": ["contain", "cover", "fill", "scale-down", "none"],
        "help": "The object-fit CSS attribute.",
        "name": "object_fit",
        "type": "string"
      },
      {
        "allow_none": true,
        "default": null,
        "help": "The object-position CSS attribute.",
        "name": "object_position",
        "type": "string"
      },
      {
        "allow_none": true,
        "default": null,
        "help": "The order CSS attribute.",
        "name": "order",
        "type": "string"
      },
      {
        "allow_none": true,
        "default": null,
        "help": "The overflow CSS attribute.",
        "name": "overflow",
        "type": "string"
      },
      {
        "allow_none": true,
        "default": null,
        "help": "The padding CSS attribute.",
        "name": "padding",
        "type": "string"
      },
      {
        "allow_none": true,
        "default": null,
        "help": "The right CSS attribute.",
        "name": "right",
        "type": "string"
      },
      {
        "allow_none": true,
        "default": null,
        "help": "The top CSS attribute.",
        "name": "top",
        "type": "string"
      },
      {
        "allow_none": true,
        "default": null,
        "enum": ["visible", "hidden", "inherit", "initial", "unset"],
        "help": "The visibility CSS attribute.",
        "name": "visibility",
        "type": "string"
      },
      {
        "allow_none": true,
        "default": null,
        "help": "The width CSS attribute.",
        "name": "width",
        "type": "string"
      }
    ],
    "model": {
      "module": "@jupyter-widgets/base",
      "name": "LayoutModel",
      "version": "2.0.0"
    },
    "view": {
      "module": "@jupyter-widgets/base",
      "name": "LayoutView",
      "version": "2.0.0"
    }
  },
  {
    "attributes": [
      {
        "default": [],
        "help": "CSS classes applied to widget DOM element",
        "items": {
          "type": "string"
        },
        "name": "_dom_classes",
        "type": "array"
      },
      {
        "default": "@jupyter-widgets/controls",
        "help": "",
        "name": "_model_module",
        "type": "string"
      },
      {
        "default": "2.0.0",
        "help": "",
        "name": "_model_module_version",
        "type": "string"
      },
      {
        "default": "AccordionModel",
        "help": "",
        "name": "_model_name",
        "type": "string"
      },
      {
        "default": "@jupyter-widgets/controls",
        "help": "",
        "name": "_view_module",
        "type": "string"
      },
      {
        "default": "2.0.0",
        "help": "",
        "name": "_view_module_version",
        "type": "string"
      },
      {
        "default": "AccordionView",
        "help": "",
        "name": "_view_name",
        "type": "string"
      },
      {
        "default": "",
        "enum": ["success", "info", "warning", "danger", ""],
        "help": "Use a predefined styling for the box.",
        "name": "box_style",
        "type": "string"
      },
      {
        "default": [],
        "help": "List of widget children",
        "items": {
          "type": "reference",
          "widget": "Widget"
        },
        "name": "children",
        "type": "array"
      },
      {
        "default": "reference to new instance",
        "help": "",
        "name": "layout",
        "type": "reference",
        "widget": "Layout"
      },
      {
        "allow_none": true,
        "default": null,
        "help": "The index of the selected page. This is either an integer selecting a particular sub-widget, or None to have no widgets selected.",
        "name": "selected_index",
        "type": "int"
      },
      {
        "allow_none": true,
        "default": null,
        "help": "Is widget tabbable?",
        "name": "tabbable",
        "type": "bool"
      },
      {
        "default": [],
        "help": "Titles of the pages",
        "items": {
          "type": "string"
        },
        "name": "titles",
        "type": "array"
      },
      {
        "allow_none": true,
        "default": null,
        "help": "A tooltip caption.",
        "name": "tooltip",
        "type": "string"
      }
    ],
    "model": {
      "module": "@jupyter-widgets/controls",
      "name": "AccordionModel",
      "version": "2.0.0"
    },
    "view": {
      "module": "@jupyter-widgets/controls",
      "name": "AccordionView",
      "version": "2.0.0"
    }
  },
  {
    "attributes": [
      {
        "default": [],
        "help": "CSS classes applied to widget DOM element",
        "items": {
          "type": "string"
        },
        "name": "_dom_classes",
        "type": "array"
      },
      {
        "default": "@jupyter-widgets/controls",
        "help": "",
        "name": "_model_module",
        "type": "string"
      },
      {
        "default": "2.0.0",
        "help": "",
        "name": "_model_module_version",
        "type": "string"
      },
      {
        "default": "AudioModel",
        "help": "",
        "name": "_model_name",
        "type": "string"
      },
      {
        "default": "@jupyter-widgets/controls",
        "help": "",
        "name": "_view_module",
        "type": "string"
      },
      {
        "default": "2.0.0",
        "help": "",
        "name": "_view_module_version",
        "type": "string"
      },
      {
        "default": "AudioView",
        "help": "",
        "name": "_view_name",
        "type": "string"
      },
      {
        "default": true,
        "help": "When true, the audio starts when it's displayed",
        "name": "autoplay",
        "type": "bool"
      },
      {
        "default": true,
        "help": "Specifies that audio controls should be displayed (such as a play/pause button etc)",
        "name": "controls",
        "type": "bool"
      },
      {
        "default": "mp3",
        "help": "The format of the audio.",
        "name": "format",
        "type": "string"
      },
      {
        "default": "reference to new instance",
        "help": "",
        "name": "layout",
        "type": "reference",
        "widget": "Layout"
      },
      {
        "default": true,
        "help": "When true, the audio will start from the beginning after finishing",
        "name": "loop",
        "type": "bool"
      },
      {
        "allow_none": true,
        "default": null,
        "help": "Is widget tabbable?",
        "name": "tabbable",
        "type": "bool"
      },
      {
        "allow_none": true,
        "default": null,
        "help": "A tooltip caption.",
        "name": "tooltip",
        "type": "string"
      },
      {
        "default": "b''",
        "help": "The media data as a memory view of bytes.",
        "name": "value",
        "type": "bytes"
      }
    ],
    "model": {
      "module": "@jupyter-widgets/controls",
      "name": "AudioModel",
      "version": "2.0.0"
    },
    "view": {
      "module": "@jupyter-widgets/controls",
      "name": "AudioView",
      "version": "2.0.0"
    }
  },
  {
    "attributes": [
      {
        "default": [],
        "help": "CSS classes applied to widget DOM element",
        "items": {
          "type": "string"
        },
        "name": "_dom_classes",
        "type": "array"
      },
      {
        "default": "@jupyter-widgets/controls",
        "help": "",
        "name": "_model_module",
        "type": "string"
      },
      {
        "default": "2.0.0",
        "help": "",
        "name": "_model_module_version",
        "type": "string"
      },
      {
        "default": "BoundedFloatTextModel",
        "help": "",
        "name": "_model_name",
        "type": "string"
      },
      {
        "default": "@jupyter-widgets/controls",
        "help": "",
        "name": "_view_module",
        "type": "string"
      },
      {
        "default": "2.0.0",
        "help": "",
        "name": "_view_module_version",
        "type": "string"
      },
      {
        "default": "FloatTextView",
        "help": "",
        "name": "_view_name",
        "type": "string"
      },
      {
        "default": false,
        "help": "Update the value as the user types. If False, update on submission, e.g., pressing Enter or navigating away.",
        "name": "continuous_update",
        "type": "bool"
      },
      {
        "default": "",
        "help": "Description of the control.",
        "name": "description",
        "type": "string"
      },
      {
        "default": false,
        "help": "Accept HTML in the description.",
        "name": "description_allow_html",
        "type": "bool"
      },
      {
        "default": false,
        "help": "Enable or disable user changes",
        "name": "disabled",
        "type": "bool"
      },
      {
        "default": "reference to new instance",
        "help": "",
        "name": "layout",
        "type": "reference",
        "widget": "Layout"
      },
      {
        "default": 100.0,
        "help": "Max value",
        "name": "max",
        "type": "float"
      },
      {
        "default": 0.0,
        "help": "Min value",
        "name": "min",
        "type": "float"
      },
      {
        "allow_none": true,
        "default": null,
        "help": "Minimum step to increment the value",
        "name": "step",
        "type": "float"
      },
      {
        "default": "reference to new instance",
        "help": "Styling customizations",
        "name": "style",
        "type": "reference",
        "widget": "DescriptionStyle"
      },
      {
        "allow_none": true,
        "default": null,
        "help": "Is widget tabbable?",
        "name": "tabbable",
        "type": "bool"
      },
      {
        "allow_none": true,
        "default": null,
        "help": "A tooltip caption.",
        "name": "tooltip",
        "type": "string"
      },
      {
        "default": 0.0,
        "help": "Float value",
        "name": "value",
        "type": "float"
      }
    ],
    "model": {
      "module": "@jupyter-widgets/controls",
      "name": "BoundedFloatTextModel",
      "version": "2.0.0"
    },
    "view": {
      "module": "@jupyter-widgets/controls",
      "name": "FloatTextView",
      "version": "2.0.0"
    }
  },
  {
    "attributes": [
      {
        "default": [],
        "help": "CSS classes applied to widget DOM element",
        "items": {
          "type": "string"
        },
        "name": "_dom_classes",
        "type": "array"
      },
      {
        "default": "@jupyter-widgets/controls",
        "help": "",
        "name": "_model_module",
        "type": "string"
      },
      {
        "default": "2.0.0",
        "help": "",
        "name": "_model_module_version",
        "type": "string"
      },
      {
        "default": "BoundedIntTextModel",
        "help": "",
        "name": "_model_name",
        "type": "string"
      },
      {
        "default": "@jupyter-widgets/controls",
        "help": "",
        "name": "_view_module",
        "type": "string"
      },
      {
        "default": "2.0.0",
        "help": "",
        "name": "_view_module_version",
        "type": "string"
      },
      {
        "default": "IntTextView",
        "help": "",
        "name": "_view_name",
        "type": "string"
      },
      {
        "default": false,
        "help": "Update the value as the user types. If False, update on submission, e.g., pressing Enter or navigating away.",
        "name": "continuous_update",
        "type": "bool"
      },
      {
        "default": "",
        "help": "Description of the control.",
        "name": "description",
        "type": "string"
      },
      {
        "default": false,
        "help": "Accept HTML in the description.",
        "name": "description_allow_html",
        "type": "bool"
      },
      {
        "default": false,
        "help": "Enable or disable user changes",
        "name": "disabled",
        "type": "bool"
      },
      {
        "default": "reference to new instance",
        "help": "",
        "name": "layout",
        "type": "reference",
        "widget": "Layout"
      },
      {
        "default": 100,
        "help": "Max value",
        "name": "max",
        "type": "int"
      },
      {
        "default": 0,
        "help": "Min value",
        "name": "min",
        "type": "int"
      },
      {
        "default": 1,
        "help": "Minimum step to increment the value",
        "name": "step",
        "type": "int"
      },
      {
        "default": "reference to new instance",
        "help": "Styling customizations",
        "name": "style",
        "type": "reference",
        "widget": "DescriptionStyle"
      },
      {
        "allow_none": true,
        "default": null,
        "help": "Is widget tabbable?",
        "name": "tabbable",
        "type": "bool"
      },
      {
        "allow_none": true,
        "default": null,
        "help": "A tooltip caption.",
        "name": "tooltip",
        "type": "string"
      },
      {
        "default": 0,
        "help": "Int value",
        "name": "value",
        "type": "int"
      }
    ],
    "model": {
      "module": "@jupyter-widgets/controls",
      "name": "BoundedIntTextModel",
      "version": "2.0.0"
    },
    "view": {
      "module": "@jupyter-widgets/controls",
      "name": "IntTextView",
      "version": "2.0.0"
    }
  },
  {
    "attributes": [
      {
        "default": [],
        "help": "CSS classes applied to widget DOM element",
        "items": {
          "type": "string"
        },
        "name": "_dom_classes",
        "type": "array"
      },
      {
        "default": "@jupyter-widgets/controls",
        "help": "",
        "name": "_model_module",
        "type": "string"
      },
      {
        "default": "2.0.0",
        "help": "",
        "name": "_model_module_version",
        "type": "string"
      },
      {
        "default": "BoxModel",
        "help": "",
        "name": "_model_name",
        "type": "string"
      },
      {
        "default": "@jupyter-widgets/controls",
        "help": "",
        "name": "_view_module",
        "type": "string"
      },
      {
        "default": "2.0.0",
        "help": "",
        "name": "_view_module_version",
        "type": "string"
      },
      {
        "default": "BoxView",
        "help": "",
        "name": "_view_name",
        "type": "string"
      },
      {
        "default": "",
        "enum": ["success", "info", "warning", "danger", ""],
        "help": "Use a predefined styling for the box.",
        "name": "box_style",
        "type": "string"
      },
      {
        "default": [],
        "help": "List of widget children",
        "items": {
          "type": "reference",
          "widget": "Widget"
        },
        "name": "children",
        "type": "array"
      },
      {
        "default": "reference to new instance",
        "help": "",
        "name": "layout",
        "type": "reference",
        "widget": "Layout"
      },
      {
        "allow_none": true,
        "default": null,
        "help": "Is widget tabbable?",
        "name": "tabbable",
        "type": "bool"
      },
      {
        "allow_none": true,
        "default": null,
        "help": "A tooltip caption.",
        "name": "tooltip",
        "type": "string"
      }
    ],
    "model": {
      "module": "@jupyter-widgets/controls",
      "name": "BoxModel",
      "version": "2.0.0"
    },
    "view": {
      "module": "@jupyter-widgets/controls",
      "name": "BoxView",
      "version": "2.0.0"
    }
  },
  {
    "attributes": [
      {
        "default": [],
        "help": "CSS classes applied to widget DOM element",
        "items": {
          "type": "string"
        },
        "name": "_dom_classes",
        "type": "array"
      },
      {
        "default": "@jupyter-widgets/controls",
        "help": "",
        "name": "_model_module",
        "type": "string"
      },
      {
        "default": "2.0.0",
        "help": "",
        "name": "_model_module_version",
        "type": "string"
      },
      {
        "default": "ButtonModel",
        "help": "",
        "name": "_model_name",
        "type": "string"
      },
      {
        "default": "@jupyter-widgets/controls",
        "help": "",
        "name": "_view_module",
        "type": "string"
      },
      {
        "default": "2.0.0",
        "help": "",
        "name": "_view_module_version",
        "type": "string"
      },
      {
        "default": "ButtonView",
        "help": "",
        "name": "_view_name",
        "type": "string"
      },
      {
        "default": "",
        "enum": ["primary", "success", "info", "warning", "danger", ""],
        "help": "Use a predefined styling for the button.",
        "name": "button_style",
        "type": "string"
      },
      {
        "default": "",
        "help": "Button label.",
        "name": "description",
        "type": "string"
      },
      {
        "default": false,
        "help": "Enable or disable user changes.",
        "name": "disabled",
        "type": "bool"
      },
      {
        "default": "",
        "help": "Font-awesome icon names, without the 'fa-' prefix.",
        "name": "icon",
        "type": "string"
      },
      {
        "default": "reference to new instance",
        "help": "",
        "name": "layout",
        "type": "reference",
        "widget": "Layout"
      },
      {
        "default": "reference to new instance",
        "help": "",
        "name": "style",
        "type": "reference",
        "widget": "ButtonStyle"
      },
      {
        "allow_none": true,
        "default": null,
        "help": "Is widget tabbable?",
        "name": "tabbable",
        "type": "bool"
      },
      {
        "allow_none": true,
        "default": null,
        "help": "A tooltip caption.",
        "name": "tooltip",
        "type": "string"
      }
    ],
    "model": {
      "module": "@jupyter-widgets/controls",
      "name": "ButtonModel",
      "version": "2.0.0"
    },
    "view": {
      "module": "@jupyter-widgets/controls",
      "name": "ButtonView",
      "version": "2.0.0"
    }
  },
  {
    "attributes": [
      {
        "default": "@jupyter-widgets/controls",
        "help": "",
        "name": "_model_module",
        "type": "string"
      },
      {
        "default": "2.0.0",
        "help": "",
        "name": "_model_module_version",
        "type": "string"
      },
      {
        "default": "ButtonStyleModel",
        "help": "",
        "name": "_model_name",
        "type": "string"
      },
      {
        "default": "@jupyter-widgets/controls",
        "help": "",
        "name": "_view_module",
        "type": "string"
      },
      {
        "default": "2.0.0",
        "help": "",
        "name": "_view_module_version",
        "type": "string"
      },
      {
        "default": "ButtonStyleView",
        "help": "",
        "name": "_view_name",
        "type": "string"
      },
      {
        "allow_none": true,
        "default": null,
        "help": "Color of the button",
        "name": "button_color",
        "type": "string"
      },
      {
        "allow_none": true,
        "default": null,
        "help": "Button text font family.",
        "name": "font_family",
        "type": "string"
      },
      {
        "allow_none": true,
        "default": null,
        "help": "Button text font size.",
        "name": "font_size",
        "type": "string"
      },
      {
        "allow_none": true,
        "default": null,
        "help": "Button text font style.",
        "name": "font_style",
        "type": "string"
      },
      {
        "allow_none": true,
        "default": null,
        "help": "Button text font variant.",
        "name": "font_variant",
        "type": "string"
      },
      {
        "allow_none": true,
        "default": null,
        "help": "Button text font weight.",
        "name": "font_weight",
        "type": "string"
      },
      {
        "allow_none": true,
        "default": null,
        "help": "Button text color.",
        "name": "text_color",
        "type": "string"
      },
      {
        "allow_none": true,
        "default": null,
        "help": "Button text decoration.",
        "name": "text_decoration",
        "type": "string"
      }
    ],
    "model": {
      "module": "@jupyter-widgets/controls",
      "name": "ButtonStyleModel",
      "version": "2.0.0"
    },
    "view": {
      "module": "@jupyter-widgets/controls",
      "name": "ButtonStyleView",
      "version": "2.0.0"
    }
  },
  {
    "attributes": [
      {
        "default": [],
        "help": "CSS classes applied to widget DOM element",
        "items": {
          "type": "string"
        },
        "name": "_dom_classes",
        "type": "array"
      },
      {
        "default": "@jupyter-widgets/controls",
        "help": "",
        "name": "_model_module",
        "type": "string"
      },
      {
        "default": "2.0.0",
        "help": "",
        "name": "_model_module_version",
        "type": "string"
      },
      {
        "default": "CheckboxModel",
        "help": "",
        "name": "_model_name",
        "type": "string"
      },
      {
        "default": "@jupyter-widgets/controls",
        "help": "",
        "name": "_view_module",
        "type": "string"
      },
      {
        "default": "2.0.0",
        "help": "",
        "name": "_view_module_version",
        "type": "string"
      },
      {
        "default": "CheckboxView",
        "help": "",
        "name": "_view_name",
        "type": "string"
      },
      {
        "default": "",
        "help": "Description of the control.",
        "name": "description",
        "type": "string"
      },
      {
        "default": false,
        "help": "Accept HTML in the description.",
        "name": "description_allow_html",
        "type": "bool"
      },
      {
        "default": false,
        "help": "Enable or disable user changes.",
        "name": "disabled",
        "type": "bool"
      },
      {
        "default": true,
        "help": "Indent the control to align with other controls with a description.",
        "name": "indent",
        "type": "bool"
      },
      {
        "default": "reference to new instance",
        "help": "",
        "name": "layout",
        "type": "reference",
        "widget": "Layout"
      },
      {
        "default": "reference to new instance",
        "help": "Styling customizations",
        "name": "style",
        "type": "reference",
        "widget": "_BoolStyle"
      },
      {
        "allow_none": true,
        "default": null,
        "help": "Is widget tabbable?",
        "name": "tabbable",
        "type": "bool"
      },
      {
        "allow_none": true,
        "default": null,
        "help": "A tooltip caption.",
        "name": "tooltip",
        "type": "string"
      },
      {
        "default": false,
        "help": "Bool value",
        "name": "value",
        "type": "bool"
      }
    ],
    "model": {
      "module": "@jupyter-widgets/controls",
      "name": "CheckboxModel",
      "version": "2.0.0"
    },
    "view": {
      "module": "@jupyter-widgets/controls",
      "name": "CheckboxView",
      "version": "2.0.0"
    }
  },
  {
    "attributes": [
      {
        "default": [],
        "help": "CSS classes applied to widget DOM element",
        "items": {
          "type": "string"
        },
        "name": "_dom_classes",
        "type": "array"
      },
      {
        "default": "@jupyter-widgets/controls",
        "help": "",
        "name": "_model_module",
        "type": "string"
      },
      {
        "default": "2.0.0",
        "help": "",
        "name": "_model_module_version",
        "type": "string"
      },
      {
        "default": "ColorPickerModel",
        "help": "",
        "name": "_model_name",
        "type": "string"
      },
      {
        "default": "@jupyter-widgets/controls",
        "help": "",
        "name": "_view_module",
        "type": "string"
      },
      {
        "default": "2.0.0",
        "help": "",
        "name": "_view_module_version",
        "type": "string"
      },
      {
        "default": "ColorPickerView",
        "help": "",
        "name": "_view_name",
        "type": "string"
      },
      {
        "default": false,
        "help": "Display short version with just a color selector.",
        "name": "concise",
        "type": "bool"
      },
      {
        "default": "",
        "help": "Description of the control.",
        "name": "description",
        "type": "string"
      },
      {
        "default": false,
        "help": "Accept HTML in the description.",
        "name": "description_allow_html",
        "type": "bool"
      },
      {
        "default": false,
        "help": "Enable or disable user changes.",
        "name": "disabled",
        "type": "bool"
      },
      {
        "default": "reference to new instance",
        "help": "",
        "name": "layout",
        "type": "reference",
        "widget": "Layout"
      },
      {
        "default": "reference to new instance",
        "help": "Styling customizations",
        "name": "style",
        "type": "reference",
        "widget": "DescriptionStyle"
      },
      {
        "allow_none": true,
        "default": null,
        "help": "Is widget tabbable?",
        "name": "tabbable",
        "type": "bool"
      },
      {
        "allow_none": true,
        "default": null,
        "help": "A tooltip caption.",
        "name": "tooltip",
        "type": "string"
      },
      {
        "default": "black",
        "help": "The color value.",
        "name": "value",
        "type": "string"
      }
    ],
    "model": {
      "module": "@jupyter-widgets/controls",
      "name": "ColorPickerModel",
      "version": "2.0.0"
    },
    "view": {
      "module": "@jupyter-widgets/controls",
      "name": "ColorPickerView",
      "version": "2.0.0"
    }
  },
  {
    "attributes": [
      {
        "default": [],
        "help": "CSS classes applied to widget DOM element",
        "items": {
          "type": "string"
        },
        "name": "_dom_classes",
        "type": "array"
      },
      {
        "default": "@jupyter-widgets/controls",
        "help": "",
        "name": "_model_module",
        "type": "string"
      },
      {
        "default": "2.0.0",
        "help": "",
        "name": "_model_module_version",
        "type": "string"
      },
      {
        "default": "ColorsInputModel",
        "help": "",
        "name": "_model_name",
        "type": "string"
      },
      {
        "default": "@jupyter-widgets/controls",
        "help": "",
        "name": "_view_module",
        "type": "string"
      },
      {
        "default": "2.0.0",
        "help": "",
        "name": "_view_module_version",
        "type": "string"
      },
      {
        "default": "ColorsInputView",
        "help": "",
        "name": "_view_name",
        "type": "string"
      },
      {
        "default": true,
        "help": "",
        "name": "allow_duplicates",
        "type": "bool"
      },
      {
        "default": [],
        "help": "",
        "name": "allowed_tags",
        "type": "array"
      },
      {
        "default": "",
        "help": "Description of the control.",
        "name": "description",
        "type": "string"
      },
      {
        "default": false,
        "help": "Accept HTML in the description.",
        "name": "description_allow_html",
        "type": "bool"
      },
      {
        "default": "reference to new instance",
        "help": "",
        "name": "layout",
        "type": "reference",
        "widget": "Layout"
      },
      {
        "default": "reference to new instance",
        "help": "Styling customizations",
        "name": "style",
        "type": "reference",
        "widget": "DescriptionStyle"
      },
      {
        "allow_none": true,
        "default": null,
        "help": "Is widget tabbable?",
        "name": "tabbable",
        "type": "bool"
      },
      {
        "allow_none": true,
        "default": null,
        "help": "A tooltip caption.",
        "name": "tooltip",
        "type": "string"
      },
      {
        "default": [],
        "help": "List of string tags",
        "name": "value",
        "type": "array"
      }
    ],
    "model": {
      "module": "@jupyter-widgets/controls",
      "name": "ColorsInputModel",
      "version": "2.0.0"
    },
    "view": {
      "module": "@jupyter-widgets/controls",
      "name": "ColorsInputView",
      "version": "2.0.0"
    }
  },
  {
    "attributes": [
      {
        "default": [],
        "help": "CSS classes applied to widget DOM element",
        "items": {
          "type": "string"
        },
        "name": "_dom_classes",
        "type": "array"
      },
      {
        "default": "@jupyter-widgets/controls",
        "help": "",
        "name": "_model_module",
        "type": "string"
      },
      {
        "default": "2.0.0",
        "help": "",
        "name": "_model_module_version",
        "type": "string"
      },
      {
        "default": "ComboboxModel",
        "help": "",
        "name": "_model_name",
        "type": "string"
      },
      {
        "default": "@jupyter-widgets/controls",
        "help": "",
        "name": "_view_module",
        "type": "string"
      },
      {
        "default": "2.0.0",
        "help": "",
        "name": "_view_module_version",
        "type": "string"
      },
      {
        "default": "ComboboxView",
        "help": "",
        "name": "_view_name",
        "type": "string"
      },
      {
        "default": true,
        "help": "Update the value as the user types. If False, update on submission, e.g., pressing Enter or navigating away.",
        "name": "continuous_update",
        "type": "bool"
      },
      {
        "default": "",
        "help": "Description of the control.",
        "name": "description",
        "type": "string"
      },
      {
        "default": false,
        "help": "Accept HTML in the description.",
        "name": "description_allow_html",
        "type": "bool"
      },
      {
        "default": false,
        "help": "Enable or disable user changes",
        "name": "disabled",
        "type": "bool"
      },
      {
        "default": false,
        "help": "If set, ensure value is in options. Implies continuous_update=False.",
        "name": "ensure_option",
        "type": "bool"
      },
      {
        "default": "reference to new instance",
        "help": "",
        "name": "layout",
        "type": "reference",
        "widget": "Layout"
      },
      {
        "default": [],
        "help": "Dropdown options for the combobox",
        "items": {
          "type": "string"
        },
        "name": "options",
        "type": "array"
      },
      {
        "default": "\u200b",
        "help": "Placeholder text to display when nothing has been typed",
        "name": "placeholder",
        "type": "string"
      },
      {
        "default": "reference to new instance",
        "help": "",
        "name": "style",
        "type": "reference",
        "widget": "TextStyle"
      },
      {
        "allow_none": true,
        "default": null,
        "help": "Is widget tabbable?",
        "name": "tabbable",
        "type": "bool"
      },
      {
        "allow_none": true,
        "default": null,
        "help": "A tooltip caption.",
        "name": "tooltip",
        "type": "string"
      },
      {
        "default": "",
        "help": "String value",
        "name": "value",
        "type": "string"
      }
    ],
    "model": {
      "module": "@jupyter-widgets/controls",
      "name": "ComboboxModel",
      "version": "2.0.0"
    },
    "view": {
      "module": "@jupyter-widgets/controls",
      "name": "ComboboxView",
      "version": "2.0.0"
    }
  },
  {
    "attributes": [
      {
        "default": [],
        "help": "CSS classes applied to widget DOM element",
        "items": {
          "type": "string"
        },
        "name": "_dom_classes",
        "type": "array"
      },
      {
        "default": "@jupyter-widgets/controls",
        "help": "",
        "name": "_model_module",
        "type": "string"
      },
      {
        "default": "2.0.0",
        "help": "",
        "name": "_model_module_version",
        "type": "string"
      },
      {
        "default": "ControllerAxisModel",
        "help": "",
        "name": "_model_name",
        "type": "string"
      },
      {
        "default": "@jupyter-widgets/controls",
        "help": "",
        "name": "_view_module",
        "type": "string"
      },
      {
        "default": "2.0.0",
        "help": "",
        "name": "_view_module_version",
        "type": "string"
      },
      {
        "default": "ControllerAxisView",
        "help": "",
        "name": "_view_name",
        "type": "string"
      },
      {
        "default": "reference to new instance",
        "help": "",
        "name": "layout",
        "type": "reference",
        "widget": "Layout"
      },
      {
        "allow_none": true,
        "default": null,
        "help": "Is widget tabbable?",
        "name": "tabbable",
        "type": "bool"
      },
      {
        "allow_none": true,
        "default": null,
        "help": "A tooltip caption.",
        "name": "tooltip",
        "type": "string"
      },
      {
        "default": 0.0,
        "help": "The value of the axis.",
        "name": "value",
        "type": "float"
      }
    ],
    "model": {
      "module": "@jupyter-widgets/controls",
      "name": "ControllerAxisModel",
      "version": "2.0.0"
    },
    "view": {
      "module": "@jupyter-widgets/controls",
      "name": "ControllerAxisView",
      "version": "2.0.0"
    }
  },
  {
    "attributes": [
      {
        "default": [],
        "help": "CSS classes applied to widget DOM element",
        "items": {
          "type": "string"
        },
        "name": "_dom_classes",
        "type": "array"
      },
      {
        "default": "@jupyter-widgets/controls",
        "help": "",
        "name": "_model_module",
        "type": "string"
      },
      {
        "default": "2.0.0",
        "help": "",
        "name": "_model_module_version",
        "type": "string"
      },
      {
        "default": "ControllerButtonModel",
        "help": "",
        "name": "_model_name",
        "type": "string"
      },
      {
        "default": "@jupyter-widgets/controls",
        "help": "",
        "name": "_view_module",
        "type": "string"
      },
      {
        "default": "2.0.0",
        "help": "",
        "name": "_view_module_version",
        "type": "string"
      },
      {
        "default": "ControllerButtonView",
        "help": "",
        "name": "_view_name",
        "type": "string"
      },
      {
        "default": "reference to new instance",
        "help": "",
        "name": "layout",
        "type": "reference",
        "widget": "Layout"
      },
      {
        "default": false,
        "help": "Whether the button is pressed.",
        "name": "pressed",
        "type": "bool"
      },
      {
        "allow_none": true,
        "default": null,
        "help": "Is widget tabbable?",
        "name": "tabbable",
        "type": "bool"
      },
      {
        "allow_none": true,
        "default": null,
        "help": "A tooltip caption.",
        "name": "tooltip",
        "type": "string"
      },
      {
        "default": 0.0,
        "help": "The value of the button.",
        "name": "value",
        "type": "float"
      }
    ],
    "model": {
      "module": "@jupyter-widgets/controls",
      "name": "ControllerButtonModel",
      "version": "2.0.0"
    },
    "view": {
      "module": "@jupyter-widgets/controls",
      "name": "ControllerButtonView",
      "version": "2.0.0"
    }
  },
  {
    "attributes": [
      {
        "default": [],
        "help": "CSS classes applied to widget DOM element",
        "items": {
          "type": "string"
        },
        "name": "_dom_classes",
        "type": "array"
      },
      {
        "default": "@jupyter-widgets/controls",
        "help": "",
        "name": "_model_module",
        "type": "string"
      },
      {
        "default": "2.0.0",
        "help": "",
        "name": "_model_module_version",
        "type": "string"
      },
      {
        "default": "ControllerModel",
        "help": "",
        "name": "_model_name",
        "type": "string"
      },
      {
        "default": "@jupyter-widgets/controls",
        "help": "",
        "name": "_view_module",
        "type": "string"
      },
      {
        "default": "2.0.0",
        "help": "",
        "name": "_view_module_version",
        "type": "string"
      },
      {
        "default": "ControllerView",
        "help": "",
        "name": "_view_name",
        "type": "string"
      },
      {
        "default": [],
        "help": "The axes on the gamepad.",
        "items": {
          "type": "reference",
          "widget": "Axis"
        },
        "name": "axes",
        "type": "array"
      },
      {
        "default": [],
        "help": "The buttons on the gamepad.",
        "items": {
          "type": "reference",
          "widget": "Button"
        },
        "name": "buttons",
        "type": "array"
      },
      {
        "default": false,
        "help": "Whether the gamepad is connected.",
        "name": "connected",
        "type": "bool"
      },
      {
        "default": 0,
        "help": "The id number of the controller.",
        "name": "index",
        "type": "int"
      },
      {
        "default": "reference to new instance",
        "help": "",
        "name": "layout",
        "type": "reference",
        "widget": "Layout"
      },
      {
        "default": "",
        "help": "The name of the control mapping.",
        "name": "mapping",
        "type": "string"
      },
      {
        "default": "",
        "help": "The name of the controller.",
        "name": "name",
        "type": "string"
      },
      {
        "allow_none": true,
        "default": null,
        "help": "Is widget tabbable?",
        "name": "tabbable",
        "type": "bool"
      },
      {
        "default": 0.0,
        "help": "The last time the data from this gamepad was updated.",
        "name": "timestamp",
        "type": "float"
      },
      {
        "allow_none": true,
        "default": null,
        "help": "A tooltip caption.",
        "name": "tooltip",
        "type": "string"
      }
    ],
    "model": {
      "module": "@jupyter-widgets/controls",
      "name": "ControllerModel",
      "version": "2.0.0"
    },
    "view": {
      "module": "@jupyter-widgets/controls",
      "name": "ControllerView",
      "version": "2.0.0"
    }
  },
  {
    "attributes": [
      {
        "default": [],
        "help": "CSS classes applied to widget DOM element",
        "items": {
          "type": "string"
        },
        "name": "_dom_classes",
        "type": "array"
      },
      {
        "default": "@jupyter-widgets/controls",
        "help": "",
        "name": "_model_module",
        "type": "string"
      },
      {
        "default": "2.0.0",
        "help": "",
        "name": "_model_module_version",
        "type": "string"
      },
      {
        "default": "DOMWidgetModel",
        "help": "",
        "name": "_model_name",
        "type": "string"
      },
      {
        "default": "@jupyter-widgets/controls",
        "help": "",
        "name": "_view_module",
        "type": "string"
      },
      {
        "default": "2.0.0",
        "help": "",
        "name": "_view_module_version",
        "type": "string"
      },
      {
        "allow_none": true,
        "default": null,
        "help": "Name of the view.",
        "name": "_view_name",
        "type": "string"
      },
      {
        "default": "reference to new instance",
        "help": "",
        "name": "layout",
        "type": "reference",
        "widget": "Layout"
      },
      {
        "allow_none": true,
        "default": null,
        "help": "Is widget tabbable?",
        "name": "tabbable",
        "type": "bool"
      },
      {
        "allow_none": true,
        "default": null,
        "help": "A tooltip caption.",
        "name": "tooltip",
        "type": "string"
      },
      {
        "default": "b''",
        "help": "The media data as a memory view of bytes.",
        "name": "value",
        "type": "bytes"
      }
    ],
    "model": {
      "module": "@jupyter-widgets/controls",
      "name": "DOMWidgetModel",
      "version": "2.0.0"
    },
    "view": {
      "module": "@jupyter-widgets/controls",
      "name": null,
      "version": "2.0.0"
    }
  },
  {
    "attributes": [
      {
        "default": [],
        "help": "CSS classes applied to widget DOM element",
        "items": {
          "type": "string"
        },
        "name": "_dom_classes",
        "type": "array"
      },
      {
        "default": "@jupyter-widgets/controls",
        "help": "",
        "name": "_model_module",
        "type": "string"
      },
      {
        "default": "2.0.0",
        "help": "",
        "name": "_model_module_version",
        "type": "string"
      },
      {
        "default": "DatePickerModel",
        "help": "",
        "name": "_model_name",
        "type": "string"
      },
      {
        "default": "@jupyter-widgets/controls",
        "help": "",
        "name": "_view_module",
        "type": "string"
      },
      {
        "default": "2.0.0",
        "help": "",
        "name": "_view_module_version",
        "type": "string"
      },
      {
        "default": "DatePickerView",
        "help": "",
        "name": "_view_name",
        "type": "string"
      },
      {
        "default": "",
        "help": "Description of the control.",
        "name": "description",
        "type": "string"
      },
      {
        "default": false,
        "help": "Accept HTML in the description.",
        "name": "description_allow_html",
        "type": "bool"
      },
      {
        "default": false,
        "help": "Enable or disable user changes.",
        "name": "disabled",
        "type": "bool"
      },
      {
        "default": "reference to new instance",
        "help": "",
        "name": "layout",
        "type": "reference",
        "widget": "Layout"
      },
      {
        "allow_none": true,
        "default": null,
        "help": "",
        "name": "max",
        "type": "Date"
      },
      {
        "allow_none": true,
        "default": null,
        "help": "",
        "name": "min",
        "type": "Date"
      },
      {
        "default": 1,
        "help": "The date step to use for the picker, in days, or \"any\".",
        "name": "step",
        "type": ["int", "string"],
        "union_attributes": [
          {
            "type": "int"
          },
          {
            "enum": ["any"],
            "type": "string"
          }
        ]
      },
      {
        "default": "reference to new instance",
        "help": "Styling customizations",
        "name": "style",
        "type": "reference",
        "widget": "DescriptionStyle"
      },
      {
        "allow_none": true,
        "default": null,
        "help": "Is widget tabbable?",
        "name": "tabbable",
        "type": "bool"
      },
      {
        "allow_none": true,
        "default": null,
        "help": "A tooltip caption.",
        "name": "tooltip",
        "type": "string"
      },
      {
        "allow_none": true,
        "default": null,
        "help": "",
        "name": "value",
        "type": "Date"
      }
    ],
    "model": {
      "module": "@jupyter-widgets/controls",
      "name": "DatePickerModel",
      "version": "2.0.0"
    },
    "view": {
      "module": "@jupyter-widgets/controls",
      "name": "DatePickerView",
      "version": "2.0.0"
    }
  },
  {
    "attributes": [
      {
        "default": [],
        "help": "CSS classes applied to widget DOM element",
        "items": {
          "type": "string"
        },
        "name": "_dom_classes",
        "type": "array"
      },
      {
        "default": "@jupyter-widgets/controls",
        "help": "",
        "name": "_model_module",
        "type": "string"
      },
      {
        "default": "2.0.0",
        "help": "",
        "name": "_model_module_version",
        "type": "string"
      },
      {
        "default": "DatetimeModel",
        "help": "",
        "name": "_model_name",
        "type": "string"
      },
      {
        "default": "@jupyter-widgets/controls",
        "help": "",
        "name": "_view_module",
        "type": "string"
      },
      {
        "default": "2.0.0",
        "help": "",
        "name": "_view_module_version",
        "type": "string"
      },
      {
        "default": "DatetimeView",
        "help": "",
        "name": "_view_name",
        "type": "string"
      },
      {
        "default": "",
        "help": "Description of the control.",
        "name": "description",
        "type": "string"
      },
      {
        "default": false,
        "help": "Enable or disable user changes.",
        "name": "disabled",
        "type": "bool"
      },
      {
        "default": "reference to new instance",
        "help": "",
        "name": "layout",
        "type": "reference",
        "widget": "Layout"
      },
      {
        "allow_none": true,
        "default": null,
        "help": "",
        "name": "max",
        "type": "Datetime"
      },
      {
        "allow_none": true,
        "default": null,
        "help": "",
        "name": "min",
        "type": "Datetime"
      },
      {
        "default": "reference to new instance",
        "help": "Styling customizations",
        "name": "style",
        "type": "reference",
        "widget": "DescriptionStyle"
      },
      {
        "allow_none": true,
        "default": null,
        "help": "Is widget tabbable?",
        "name": "tabbable",
        "type": "bool"
      },
      {
        "allow_none": true,
        "default": null,
        "help": "A tooltip caption.",
        "name": "tooltip",
        "type": "string"
      },
      {
        "allow_none": true,
        "default": null,
        "help": "",
        "name": "value",
        "type": "Datetime"
      }
    ],
    "model": {
      "module": "@jupyter-widgets/controls",
      "name": "DatetimeModel",
      "version": "2.0.0"
    },
    "view": {
      "module": "@jupyter-widgets/controls",
      "name": "DatetimeView",
      "version": "2.0.0"
    }
  },
  {
    "attributes": [
      {
        "default": "@jupyter-widgets/controls",
        "help": "",
        "name": "_model_module",
        "type": "string"
      },
      {
        "default": "2.0.0",
        "help": "",
        "name": "_model_module_version",
        "type": "string"
      },
      {
        "default": "DescriptionStyleModel",
        "help": "",
        "name": "_model_name",
        "type": "string"
      },
      {
        "default": "@jupyter-widgets/base",
        "help": "",
        "name": "_view_module",
        "type": "string"
      },
      {
        "default": "2.0.0",
        "help": "",
        "name": "_view_module_version",
        "type": "string"
      },
      {
        "default": "StyleView",
        "help": "",
        "name": "_view_name",
        "type": "string"
      },
      {
        "default": "",
        "help": "Width of the description to the side of the control.",
        "name": "description_width",
        "type": "string"
      }
    ],
    "model": {
      "module": "@jupyter-widgets/controls",
      "name": "DescriptionStyleModel",
      "version": "2.0.0"
    },
    "view": {
      "module": "@jupyter-widgets/base",
      "name": "StyleView",
      "version": "2.0.0"
    }
  },
  {
    "attributes": [
      {
        "default": "@jupyter-widgets/controls",
        "help": "",
        "name": "_model_module",
        "type": "string"
      },
      {
        "default": "2.0.0",
        "help": "",
        "name": "_model_module_version",
        "type": "string"
      },
      {
        "default": "DirectionalLinkModel",
        "help": "",
        "name": "_model_name",
        "type": "string"
      },
      {
        "default": "@jupyter-widgets/controls",
        "help": "",
        "name": "_view_module",
        "type": "string"
      },
      {
        "default": "2.0.0",
        "help": "",
        "name": "_view_module_version",
        "type": "string"
      },
      {
        "allow_none": true,
        "default": null,
        "help": "Name of the view.",
        "name": "_view_name",
        "type": "string"
      },
      {
        "default": [],
        "help": "The source (widget, 'trait_name') pair",
        "name": "source",
        "type": "array"
      },
      {
        "default": [],
        "help": "The target (widget, 'trait_name') pair",
        "name": "target",
        "type": "array"
      }
    ],
    "model": {
      "module": "@jupyter-widgets/controls",
      "name": "DirectionalLinkModel",
      "version": "2.0.0"
    },
    "view": {
      "module": "@jupyter-widgets/controls",
      "name": null,
      "version": "2.0.0"
    }
  },
  {
    "attributes": [
      {
        "default": [],
        "help": "CSS classes applied to widget DOM element",
        "items": {
          "type": "string"
        },
        "name": "_dom_classes",
        "type": "array"
      },
      {
        "default": "@jupyter-widgets/controls",
        "help": "",
        "name": "_model_module",
        "type": "string"
      },
      {
        "default": "2.0.0",
        "help": "",
        "name": "_model_module_version",
        "type": "string"
      },
      {
        "default": "DropdownModel",
        "help": "",
        "name": "_model_name",
        "type": "string"
      },
      {
        "default": [],
        "help": "The labels for the options.",
        "items": {
          "type": "string"
        },
        "name": "_options_labels",
        "type": "array"
      },
      {
        "default": "@jupyter-widgets/controls",
        "help": "",
        "name": "_view_module",
        "type": "string"
      },
      {
        "default": "2.0.0",
        "help": "",
        "name": "_view_module_version",
        "type": "string"
      },
      {
        "default": "DropdownView",
        "help": "",
        "name": "_view_name",
        "type": "string"
      },
      {
        "default": "",
        "help": "Description of the control.",
        "name": "description",
        "type": "string"
      },
      {
        "default": false,
        "help": "Accept HTML in the description.",
        "name": "description_allow_html",
        "type": "bool"
      },
      {
        "default": false,
        "help": "Enable or disable user changes",
        "name": "disabled",
        "type": "bool"
      },
      {
        "allow_none": true,
        "default": null,
        "help": "Selected index",
        "name": "index",
        "type": "int"
      },
      {
        "default": "reference to new instance",
        "help": "",
        "name": "layout",
        "type": "reference",
        "widget": "Layout"
      },
      {
        "default": "reference to new instance",
        "help": "Styling customizations",
        "name": "style",
        "type": "reference",
        "widget": "DescriptionStyle"
      },
      {
        "allow_none": true,
        "default": null,
        "help": "Is widget tabbable?",
        "name": "tabbable",
        "type": "bool"
      },
      {
        "allow_none": true,
        "default": null,
        "help": "A tooltip caption.",
        "name": "tooltip",
        "type": "string"
      }
    ],
    "model": {
      "module": "@jupyter-widgets/controls",
      "name": "DropdownModel",
      "version": "2.0.0"
    },
    "view": {
      "module": "@jupyter-widgets/controls",
      "name": "DropdownView",
      "version": "2.0.0"
    }
  },
  {
    "attributes": [
      {
        "default": [],
        "help": "CSS classes applied to widget DOM element",
        "items": {
          "type": "string"
        },
        "name": "_dom_classes",
        "type": "array"
      },
      {
        "default": "@jupyter-widgets/controls",
        "help": "",
        "name": "_model_module",
        "type": "string"
      },
      {
        "default": "2.0.0",
        "help": "",
        "name": "_model_module_version",
        "type": "string"
      },
      {
        "default": "FileUploadModel",
        "help": "",
        "name": "_model_name",
        "type": "string"
      },
      {
        "default": "@jupyter-widgets/controls",
        "help": "",
        "name": "_view_module",
        "type": "string"
      },
      {
        "default": "2.0.0",
        "help": "",
        "name": "_view_module_version",
        "type": "string"
      },
      {
        "default": "FileUploadView",
        "help": "",
        "name": "_view_name",
        "type": "string"
      },
      {
        "default": "",
        "help": "File types to accept, empty string for all",
        "name": "accept",
        "type": "string"
      },
      {
        "default": "",
        "enum": ["primary", "success", "info", "warning", "danger", ""],
        "help": "Use a predefined styling for the button.",
        "name": "button_style",
        "type": "string"
      },
      {
        "default": "",
        "help": "Description of the control.",
        "name": "description",
        "type": "string"
      },
      {
        "default": false,
        "help": "Accept HTML in the description.",
        "name": "description_allow_html",
        "type": "bool"
      },
      {
        "default": false,
        "help": "Enable or disable button",
        "name": "disabled",
        "type": "bool"
      },
      {
        "default": "",
        "help": "Error message",
        "name": "error",
        "type": "string"
      },
      {
        "default": "upload",
        "help": "Font-awesome icon name, without the 'fa-' prefix.",
        "name": "icon",
        "type": "string"
      },
      {
        "default": "reference to new instance",
        "help": "",
        "name": "layout",
        "type": "reference",
        "widget": "Layout"
      },
      {
        "default": false,
        "help": "If True, allow for multiple files upload",
        "name": "multiple",
        "type": "bool"
      },
      {
        "default": "reference to new instance",
        "help": "",
        "name": "style",
        "type": "reference",
        "widget": "ButtonStyle"
      },
      {
        "allow_none": true,
        "default": null,
        "help": "Is widget tabbable?",
        "name": "tabbable",
        "type": "bool"
      },
      {
        "allow_none": true,
        "default": null,
        "help": "A tooltip caption.",
        "name": "tooltip",
        "type": "string"
      },
      {
        "default": [],
        "help": "The file upload value",
        "items": {
          "type": "object"
        },
        "name": "value",
        "type": "array"
      }
    ],
    "model": {
      "module": "@jupyter-widgets/controls",
      "name": "FileUploadModel",
      "version": "2.0.0"
    },
    "view": {
      "module": "@jupyter-widgets/controls",
      "name": "FileUploadView",
      "version": "2.0.0"
    }
  },
  {
    "attributes": [
      {
        "default": [],
        "help": "CSS classes applied to widget DOM element",
        "items": {
          "type": "string"
        },
        "name": "_dom_classes",
        "type": "array"
      },
      {
        "default": "@jupyter-widgets/controls",
        "help": "",
        "name": "_model_module",
        "type": "string"
      },
      {
        "default": "2.0.0",
        "help": "",
        "name": "_model_module_version",
        "type": "string"
      },
      {
        "default": "FloatLogSliderModel",
        "help": "",
        "name": "_model_name",
        "type": "string"
      },
      {
        "default": "@jupyter-widgets/controls",
        "help": "",
        "name": "_view_module",
        "type": "string"
      },
      {
        "default": "2.0.0",
        "help": "",
        "name": "_view_module_version",
        "type": "string"
      },
      {
        "default": "FloatLogSliderView",
        "help": "",
        "name": "_view_name",
        "type": "string"
      },
      {
        "default": 10.0,
        "help": "Base for the logarithm",
        "name": "base",
        "type": "float"
      },
      {
        "default": true,
        "help": "Update the value of the widget as the user is holding the slider.",
        "name": "continuous_update",
        "type": "bool"
      },
      {
        "default": "",
        "help": "Description of the control.",
        "name": "description",
        "type": "string"
      },
      {
        "default": false,
        "help": "Accept HTML in the description.",
        "name": "description_allow_html",
        "type": "bool"
      },
      {
        "default": false,
        "help": "Enable or disable user changes",
        "name": "disabled",
        "type": "bool"
      },
      {
        "default": "reference to new instance",
        "help": "",
        "name": "layout",
        "type": "reference",
        "widget": "Layout"
      },
      {
        "default": 4.0,
        "help": "Max value for the exponent",
        "name": "max",
        "type": "float"
      },
      {
        "default": 0.0,
        "help": "Min value for the exponent",
        "name": "min",
        "type": "float"
      },
      {
        "default": "horizontal",
        "enum": ["horizontal", "vertical"],
        "help": "Vertical or horizontal.",
        "name": "orientation",
        "type": "string"
      },
      {
        "default": true,
        "help": "Display the current value of the slider next to it.",
        "name": "readout",
        "type": "bool"
      },
      {
        "default": ".3g",
        "help": "Format for the readout",
        "name": "readout_format",
        "type": "string"
      },
      {
        "allow_none": true,
        "default": 0.1,
        "help": "Minimum step in the exponent to increment the value",
        "name": "step",
        "type": "float"
      },
      {
        "default": "reference to new instance",
        "help": "",
        "name": "style",
        "type": "reference",
        "widget": "SliderStyle"
      },
      {
        "allow_none": true,
        "default": null,
        "help": "Is widget tabbable?",
        "name": "tabbable",
        "type": "bool"
      },
      {
        "allow_none": true,
        "default": null,
        "help": "A tooltip caption.",
        "name": "tooltip",
        "type": "string"
      },
      {
        "default": 1.0,
        "help": "Float value",
        "name": "value",
        "type": "float"
      }
    ],
    "model": {
      "module": "@jupyter-widgets/controls",
      "name": "FloatLogSliderModel",
      "version": "2.0.0"
    },
    "view": {
      "module": "@jupyter-widgets/controls",
      "name": "FloatLogSliderView",
      "version": "2.0.0"
    }
  },
  {
    "attributes": [
      {
        "default": [],
        "help": "CSS classes applied to widget DOM element",
        "items": {
          "type": "string"
        },
        "name": "_dom_classes",
        "type": "array"
      },
      {
        "default": "@jupyter-widgets/controls",
        "help": "",
        "name": "_model_module",
        "type": "string"
      },
      {
        "default": "2.0.0",
        "help": "",
        "name": "_model_module_version",
        "type": "string"
      },
      {
        "default": "FloatProgressModel",
        "help": "",
        "name": "_model_name",
        "type": "string"
      },
      {
        "default": "@jupyter-widgets/controls",
        "help": "",
        "name": "_view_module",
        "type": "string"
      },
      {
        "default": "2.0.0",
        "help": "",
        "name": "_view_module_version",
        "type": "string"
      },
      {
        "default": "ProgressView",
        "help": "",
        "name": "_view_name",
        "type": "string"
      },
      {
        "allow_none": true,
        "default": "",
        "enum": ["success", "info", "warning", "danger", ""],
        "help": "Use a predefined styling for the progess bar.",
        "name": "bar_style",
        "type": "string"
      },
      {
        "default": "",
        "help": "Description of the control.",
        "name": "description",
        "type": "string"
      },
      {
        "default": false,
        "help": "Accept HTML in the description.",
        "name": "description_allow_html",
        "type": "bool"
      },
      {
        "default": "reference to new instance",
        "help": "",
        "name": "layout",
        "type": "reference",
        "widget": "Layout"
      },
      {
        "default": 100.0,
        "help": "Max value",
        "name": "max",
        "type": "float"
      },
      {
        "default": 0.0,
        "help": "Min value",
        "name": "min",
        "type": "float"
      },
      {
        "default": "horizontal",
        "enum": ["horizontal", "vertical"],
        "help": "Vertical or horizontal.",
        "name": "orientation",
        "type": "string"
      },
      {
        "default": "reference to new instance",
        "help": "",
        "name": "style",
        "type": "reference",
        "widget": "ProgressStyle"
      },
      {
        "allow_none": true,
        "default": null,
        "help": "Is widget tabbable?",
        "name": "tabbable",
        "type": "bool"
      },
      {
        "allow_none": true,
        "default": null,
        "help": "A tooltip caption.",
        "name": "tooltip",
        "type": "string"
      },
      {
        "default": 0.0,
        "help": "Float value",
        "name": "value",
        "type": "float"
      }
    ],
    "model": {
      "module": "@jupyter-widgets/controls",
      "name": "FloatProgressModel",
      "version": "2.0.0"
    },
    "view": {
      "module": "@jupyter-widgets/controls",
      "name": "ProgressView",
      "version": "2.0.0"
    }
  },
  {
    "attributes": [
      {
        "default": [],
        "help": "CSS classes applied to widget DOM element",
        "items": {
          "type": "string"
        },
        "name": "_dom_classes",
        "type": "array"
      },
      {
        "default": "@jupyter-widgets/controls",
        "help": "",
        "name": "_model_module",
        "type": "string"
      },
      {
        "default": "2.0.0",
        "help": "",
        "name": "_model_module_version",
        "type": "string"
      },
      {
        "default": "FloatRangeSliderModel",
        "help": "",
        "name": "_model_name",
        "type": "string"
      },
      {
        "default": "@jupyter-widgets/controls",
        "help": "",
        "name": "_view_module",
        "type": "string"
      },
      {
        "default": "2.0.0",
        "help": "",
        "name": "_view_module_version",
        "type": "string"
      },
      {
        "default": "FloatRangeSliderView",
        "help": "",
        "name": "_view_name",
        "type": "string"
      },
      {
        "default": true,
        "help": "Update the value of the widget as the user is sliding the slider.",
        "name": "continuous_update",
        "type": "bool"
      },
      {
        "default": "",
        "help": "Description of the control.",
        "name": "description",
        "type": "string"
      },
      {
        "default": false,
        "help": "Accept HTML in the description.",
        "name": "description_allow_html",
        "type": "bool"
      },
      {
        "default": false,
        "help": "Enable or disable user changes",
        "name": "disabled",
        "type": "bool"
      },
      {
        "default": "reference to new instance",
        "help": "",
        "name": "layout",
        "type": "reference",
        "widget": "Layout"
      },
      {
        "default": 100.0,
        "help": "Max value",
        "name": "max",
        "type": "float"
      },
      {
        "default": 0.0,
        "help": "Min value",
        "name": "min",
        "type": "float"
      },
      {
        "default": "horizontal",
        "enum": ["horizontal", "vertical"],
        "help": "Vertical or horizontal.",
        "name": "orientation",
        "type": "string"
      },
      {
        "default": true,
        "help": "Display the current value of the slider next to it.",
        "name": "readout",
        "type": "bool"
      },
      {
        "default": ".2f",
        "help": "Format for the readout",
        "name": "readout_format",
        "type": "string"
      },
      {
        "allow_none": true,
        "default": 0.1,
        "help": "Minimum step to increment the value",
        "name": "step",
        "type": "float"
      },
      {
        "default": "reference to new instance",
        "help": "",
        "name": "style",
        "type": "reference",
        "widget": "SliderStyle"
      },
      {
        "allow_none": true,
        "default": null,
        "help": "Is widget tabbable?",
        "name": "tabbable",
        "type": "bool"
      },
      {
        "allow_none": true,
        "default": null,
        "help": "A tooltip caption.",
        "name": "tooltip",
        "type": "string"
      },
      {
        "default": [0.0, 1.0],
        "help": "Tuple of (lower, upper) bounds",
        "name": "value",
        "type": "array"
      }
    ],
    "model": {
      "module": "@jupyter-widgets/controls",
      "name": "FloatRangeSliderModel",
      "version": "2.0.0"
    },
    "view": {
      "module": "@jupyter-widgets/controls",
      "name": "FloatRangeSliderView",
      "version": "2.0.0"
    }
  },
  {
    "attributes": [
      {
        "default": [],
        "help": "CSS classes applied to widget DOM element",
        "items": {
          "type": "string"
        },
        "name": "_dom_classes",
        "type": "array"
      },
      {
        "default": "@jupyter-widgets/controls",
        "help": "",
        "name": "_model_module",
        "type": "string"
      },
      {
        "default": "2.0.0",
        "help": "",
        "name": "_model_module_version",
        "type": "string"
      },
      {
        "default": "FloatSliderModel",
        "help": "",
        "name": "_model_name",
        "type": "string"
      },
      {
        "default": "@jupyter-widgets/controls",
        "help": "",
        "name": "_view_module",
        "type": "string"
      },
      {
        "default": "2.0.0",
        "help": "",
        "name": "_view_module_version",
        "type": "string"
      },
      {
        "default": "FloatSliderView",
        "help": "",
        "name": "_view_name",
        "type": "string"
      },
      {
        "default": true,
        "help": "Update the value of the widget as the user is holding the slider.",
        "name": "continuous_update",
        "type": "bool"
      },
      {
        "default": "",
        "help": "Description of the control.",
        "name": "description",
        "type": "string"
      },
      {
        "default": false,
        "help": "Accept HTML in the description.",
        "name": "description_allow_html",
        "type": "bool"
      },
      {
        "default": false,
        "help": "Enable or disable user changes",
        "name": "disabled",
        "type": "bool"
      },
      {
        "default": "reference to new instance",
        "help": "",
        "name": "layout",
        "type": "reference",
        "widget": "Layout"
      },
      {
        "default": 100.0,
        "help": "Max value",
        "name": "max",
        "type": "float"
      },
      {
        "default": 0.0,
        "help": "Min value",
        "name": "min",
        "type": "float"
      },
      {
        "default": "horizontal",
        "enum": ["horizontal", "vertical"],
        "help": "Vertical or horizontal.",
        "name": "orientation",
        "type": "string"
      },
      {
        "default": true,
        "help": "Display the current value of the slider next to it.",
        "name": "readout",
        "type": "bool"
      },
      {
        "default": ".2f",
        "help": "Format for the readout",
        "name": "readout_format",
        "type": "string"
      },
      {
        "allow_none": true,
        "default": 0.1,
        "help": "Minimum step to increment the value",
        "name": "step",
        "type": "float"
      },
      {
        "default": "reference to new instance",
        "help": "",
        "name": "style",
        "type": "reference",
        "widget": "SliderStyle"
      },
      {
        "allow_none": true,
        "default": null,
        "help": "Is widget tabbable?",
        "name": "tabbable",
        "type": "bool"
      },
      {
        "allow_none": true,
        "default": null,
        "help": "A tooltip caption.",
        "name": "tooltip",
        "type": "string"
      },
      {
        "default": 0.0,
        "help": "Float value",
        "name": "value",
        "type": "float"
      }
    ],
    "model": {
      "module": "@jupyter-widgets/controls",
      "name": "FloatSliderModel",
      "version": "2.0.0"
    },
    "view": {
      "module": "@jupyter-widgets/controls",
      "name": "FloatSliderView",
      "version": "2.0.0"
    }
  },
  {
    "attributes": [
      {
        "default": [],
        "help": "CSS classes applied to widget DOM element",
        "items": {
          "type": "string"
        },
        "name": "_dom_classes",
        "type": "array"
      },
      {
        "default": "@jupyter-widgets/controls",
        "help": "",
        "name": "_model_module",
        "type": "string"
      },
      {
        "default": "2.0.0",
        "help": "",
        "name": "_model_module_version",
        "type": "string"
      },
      {
        "default": "FloatTextModel",
        "help": "",
        "name": "_model_name",
        "type": "string"
      },
      {
        "default": "@jupyter-widgets/controls",
        "help": "",
        "name": "_view_module",
        "type": "string"
      },
      {
        "default": "2.0.0",
        "help": "",
        "name": "_view_module_version",
        "type": "string"
      },
      {
        "default": "FloatTextView",
        "help": "",
        "name": "_view_name",
        "type": "string"
      },
      {
        "default": false,
        "help": "Update the value as the user types. If False, update on submission, e.g., pressing Enter or navigating away.",
        "name": "continuous_update",
        "type": "bool"
      },
      {
        "default": "",
        "help": "Description of the control.",
        "name": "description",
        "type": "string"
      },
      {
        "default": false,
        "help": "Accept HTML in the description.",
        "name": "description_allow_html",
        "type": "bool"
      },
      {
        "default": false,
        "help": "Enable or disable user changes",
        "name": "disabled",
        "type": "bool"
      },
      {
        "default": "reference to new instance",
        "help": "",
        "name": "layout",
        "type": "reference",
        "widget": "Layout"
      },
      {
        "allow_none": true,
        "default": null,
        "help": "Minimum step to increment the value",
        "name": "step",
        "type": "float"
      },
      {
        "default": "reference to new instance",
        "help": "Styling customizations",
        "name": "style",
        "type": "reference",
        "widget": "DescriptionStyle"
      },
      {
        "allow_none": true,
        "default": null,
        "help": "Is widget tabbable?",
        "name": "tabbable",
        "type": "bool"
      },
      {
        "allow_none": true,
        "default": null,
        "help": "A tooltip caption.",
        "name": "tooltip",
        "type": "string"
      },
      {
        "default": 0.0,
        "help": "Float value",
        "name": "value",
        "type": "float"
      }
    ],
    "model": {
      "module": "@jupyter-widgets/controls",
      "name": "FloatTextModel",
      "version": "2.0.0"
    },
    "view": {
      "module": "@jupyter-widgets/controls",
      "name": "FloatTextView",
      "version": "2.0.0"
    }
  },
  {
    "attributes": [
      {
        "default": [],
        "help": "CSS classes applied to widget DOM element",
        "items": {
          "type": "string"
        },
        "name": "_dom_classes",
        "type": "array"
      },
      {
        "default": "@jupyter-widgets/controls",
        "help": "",
        "name": "_model_module",
        "type": "string"
      },
      {
        "default": "2.0.0",
        "help": "",
        "name": "_model_module_version",
        "type": "string"
      },
      {
        "default": "FloatsInputModel",
        "help": "",
        "name": "_model_name",
        "type": "string"
      },
      {
        "default": "@jupyter-widgets/controls",
        "help": "",
        "name": "_view_module",
        "type": "string"
      },
      {
        "default": "2.0.0",
        "help": "",
        "name": "_view_module_version",
        "type": "string"
      },
      {
        "default": "FloatsInputView",
        "help": "",
        "name": "_view_name",
        "type": "string"
      },
      {
<<<<<<< HEAD
        "default": "",
        "enum": ["success", "info", "warning", "danger", ""],
        "help": "Use a predefined styling for the box.",
        "name": "box_style",
        "type": "string"
=======
        "default": true,
        "help": "",
        "name": "allow_duplicates",
        "type": "bool"
>>>>>>> 13fb8066
      },
      {
        "default": [],
        "help": "",
        "name": "allowed_tags",
        "type": "array"
      },
      {
        "default": "",
        "help": "Description of the control.",
        "name": "description",
        "type": "string"
      },
      {
        "default": ".1f",
        "help": "",
        "name": "format",
        "type": "string"
      },
      {
        "default": "reference to new instance",
        "help": "",
        "name": "layout",
        "type": "reference",
        "widget": "Layout"
      },
      {
        "allow_none": true,
        "default": null,
        "help": "",
        "name": "max",
        "type": "float"
      },
      {
        "allow_none": true,
        "default": null,
        "help": "",
        "name": "min",
        "type": "float"
      },
      {
        "default": "reference to new instance",
        "help": "Styling customizations",
        "name": "style",
        "type": "reference",
        "widget": "DescriptionStyle"
      },
      {
        "allow_none": true,
        "default": null,
        "help": "Is widget tabbable?",
        "name": "tabbable",
        "type": "bool"
      },
      {
        "default": "",
        "enum": ["primary", "success", "info", "warning", "danger", ""],
        "help": "Use a predefined styling for the tags.",
        "name": "tag_style",
        "type": "string"
      },
      {
        "allow_none": true,
        "default": null,
        "help": "A tooltip caption.",
        "name": "tooltip",
        "type": "string"
      },
      {
        "default": [],
        "help": "List of float tags",
        "name": "value",
        "type": "array"
      }
    ],
    "model": {
      "module": "@jupyter-widgets/controls",
      "name": "FloatsInputModel",
      "version": "2.0.0"
    },
    "view": {
      "module": "@jupyter-widgets/controls",
      "name": "FloatsInputView",
      "version": "2.0.0"
    }
  },
  {
    "attributes": [
      {
        "default": [],
        "help": "CSS classes applied to widget DOM element",
        "items": {
          "type": "string"
        },
        "name": "_dom_classes",
        "type": "array"
      },
      {
        "default": "@jupyter-widgets/controls",
        "help": "",
        "name": "_model_module",
        "type": "string"
      },
      {
        "default": "2.0.0",
        "help": "",
        "name": "_model_module_version",
        "type": "string"
      },
      {
        "default": "GridBoxModel",
        "help": "",
        "name": "_model_name",
        "type": "string"
      },
      {
        "default": "@jupyter-widgets/controls",
        "help": "",
        "name": "_view_module",
        "type": "string"
      },
      {
        "default": "2.0.0",
        "help": "",
        "name": "_view_module_version",
        "type": "string"
      },
      {
        "default": "FloatsInputView",
        "help": "",
        "name": "_view_name",
        "type": "string"
      },
      {
        "default": "",
        "enum": ["success", "info", "warning", "danger", ""],
        "help": "Use a predefined styling for the box.",
        "name": "box_style",
        "type": "string"
      },
      {
        "default": [],
        "help": "",
        "name": "allowed_tags",
        "type": "array"
      },
      {
        "default": "",
        "help": "Description of the control.",
        "name": "description",
        "type": "string"
      },
      {
        "default": false,
        "help": "Accept HTML in the description.",
        "name": "description_allow_html",
        "type": "bool"
      },
      {
        "default": ".1f",
        "help": "",
        "name": "format",
        "type": "string"
      },
      {
        "default": "reference to new instance",
        "help": "",
        "name": "layout",
        "type": "reference",
        "widget": "Layout"
      },
      {
        "allow_none": true,
        "default": null,
        "help": "",
        "name": "max",
        "type": "float"
      },
      {
        "allow_none": true,
        "default": null,
        "help": "",
        "name": "min",
        "type": "float"
      },
      {
        "default": "reference to new instance",
        "help": "Styling customizations",
        "name": "style",
        "type": "reference",
        "widget": "DescriptionStyle"
      },
      {
        "allow_none": true,
        "default": null,
        "help": "Is widget tabbable?",
        "name": "tabbable",
        "type": "bool"
      },
      {
        "default": "",
        "enum": ["primary", "success", "info", "warning", "danger", ""],
        "help": "Use a predefined styling for the tags.",
        "name": "tag_style",
        "type": "string"
      },
      {
        "allow_none": true,
        "default": null,
        "help": "A tooltip caption.",
        "name": "tooltip",
        "type": "string"
      },
      {
        "default": [],
        "help": "List of float tags",
        "name": "value",
        "type": "array"
      }
    ],
    "model": {
      "module": "@jupyter-widgets/controls",
      "name": "FloatsInputModel",
      "version": "2.0.0"
    },
    "view": {
      "module": "@jupyter-widgets/controls",
      "name": "FloatsInputView",
      "version": "2.0.0"
    }
  },
  {
    "attributes": [
      {
        "default": [],
        "help": "CSS classes applied to widget DOM element",
        "items": {
          "type": "string"
        },
        "name": "_dom_classes",
        "type": "array"
      },
      {
        "default": "@jupyter-widgets/controls",
        "help": "",
        "name": "_model_module",
        "type": "string"
      },
      {
        "default": "2.0.0",
        "help": "",
        "name": "_model_module_version",
        "type": "string"
      },
      {
        "default": "GridBoxModel",
        "help": "",
        "name": "_model_name",
        "type": "string"
      },
      {
        "default": "@jupyter-widgets/controls",
        "help": "",
        "name": "_view_module",
        "type": "string"
      },
      {
        "default": "2.0.0",
        "help": "",
        "name": "_view_module_version",
        "type": "string"
      },
      {
        "default": "GridBoxView",
        "help": "",
        "name": "_view_name",
        "type": "string"
      },
      {
        "default": "",
        "enum": ["success", "info", "warning", "danger", ""],
        "help": "Use a predefined styling for the box.",
        "name": "box_style",
        "type": "string"
      },
      {
        "default": [],
        "help": "List of widget children",
        "items": {
          "type": "reference",
          "widget": "Widget"
        },
        "name": "children",
        "type": "array"
      },
      {
        "default": "reference to new instance",
        "help": "",
        "name": "layout",
        "type": "reference",
        "widget": "Layout"
      },
      {
<<<<<<< HEAD
        "default": "\u200b",
        "help": "Placeholder text to display when nothing has been typed",
        "name": "placeholder",
        "type": "string"
      },
      {
        "default": "reference to new instance",
        "help": "",
        "name": "style",
        "type": "reference",
        "widget": "_StringStyle"
      },
      {
=======
>>>>>>> 13fb8066
        "allow_none": true,
        "default": null,
        "help": "Is widget tabbable?",
        "name": "tabbable",
        "type": "bool"
      },
      {
        "allow_none": true,
        "default": null,
        "help": "A tooltip caption.",
        "name": "tooltip",
        "type": "string"
      }
    ],
    "model": {
      "module": "@jupyter-widgets/controls",
      "name": "HBoxModel",
      "version": "2.0.0"
    },
    "view": {
      "module": "@jupyter-widgets/controls",
      "name": "HBoxView",
      "version": "2.0.0"
    }
  },
  {
    "attributes": [
      {
        "default": [],
        "help": "CSS classes applied to widget DOM element",
        "items": {
          "type": "string"
        },
        "name": "_dom_classes",
        "type": "array"
      },
      {
        "default": "@jupyter-widgets/controls",
        "help": "",
        "name": "_model_module",
        "type": "string"
      },
      {
        "default": "2.0.0",
        "help": "",
        "name": "_model_module_version",
        "type": "string"
      },
      {
        "default": "HTMLMathModel",
        "help": "",
        "name": "_model_name",
        "type": "string"
      },
      {
        "default": "@jupyter-widgets/controls",
        "help": "",
        "name": "_view_module",
        "type": "string"
      },
      {
        "default": "2.0.0",
        "help": "",
        "name": "_view_module_version",
        "type": "string"
      },
      {
        "default": "HTMLMathView",
        "help": "",
        "name": "_view_name",
        "type": "string"
      },
      {
        "default": "",
        "help": "Description of the control.",
        "name": "description",
        "type": "string"
      },
      {
        "default": false,
        "help": "Accept HTML in the description.",
        "name": "description_allow_html",
        "type": "bool"
      },
      {
        "default": "reference to new instance",
        "help": "",
        "name": "layout",
        "type": "reference",
        "widget": "Layout"
      },
      {
        "default": "\u200b",
        "help": "Placeholder text to display when nothing has been typed",
        "name": "placeholder",
        "type": "string"
      },
      {
        "default": "reference to new instance",
        "help": "Styling customizations",
        "name": "style",
        "type": "reference",
        "widget": "DescriptionStyle"
      },
      {
        "allow_none": true,
        "default": null,
        "help": "Is widget tabbable?",
        "name": "tabbable",
        "type": "bool"
      },
      {
        "allow_none": true,
        "default": null,
        "help": "A tooltip caption.",
        "name": "tooltip",
        "type": "string"
      },
      {
        "default": "",
        "help": "String value",
        "name": "value",
        "type": "string"
      }
    ],
    "model": {
      "module": "@jupyter-widgets/controls",
      "name": "HTMLMathModel",
      "version": "2.0.0"
    },
    "view": {
      "module": "@jupyter-widgets/controls",
      "name": "HTMLMathView",
      "version": "2.0.0"
    }
  },
  {
    "attributes": [
      {
        "default": [],
        "help": "CSS classes applied to widget DOM element",
        "items": {
          "type": "string"
        },
        "name": "_dom_classes",
        "type": "array"
      },
      {
        "default": "@jupyter-widgets/controls",
        "help": "",
        "name": "_model_module",
        "type": "string"
      },
      {
        "default": "2.0.0",
        "help": "",
        "name": "_model_module_version",
        "type": "string"
      },
      {
        "default": "HTMLModel",
        "help": "",
        "name": "_model_name",
        "type": "string"
      },
      {
        "default": "@jupyter-widgets/controls",
        "help": "",
        "name": "_view_module",
        "type": "string"
      },
      {
        "default": "2.0.0",
        "help": "",
        "name": "_view_module_version",
        "type": "string"
      },
      {
        "default": "HTMLView",
        "help": "",
        "name": "_view_name",
        "type": "string"
      },
      {
        "default": "",
        "help": "Description of the control.",
        "name": "description",
        "type": "string"
      },
      {
        "default": false,
        "help": "Accept HTML in the description.",
        "name": "description_allow_html",
        "type": "bool"
      },
      {
        "default": "reference to new instance",
        "help": "",
        "name": "layout",
        "type": "reference",
        "widget": "Layout"
      },
      {
        "default": "\u200b",
        "help": "Placeholder text to display when nothing has been typed",
        "name": "placeholder",
        "type": "string"
      },
      {
        "default": "reference to new instance",
        "help": "",
        "name": "style",
        "type": "reference",
        "widget": "_StringStyle"
      },
      {
        "allow_none": true,
        "default": null,
        "help": "Is widget tabbable?",
        "name": "tabbable",
        "type": "bool"
      },
      {
        "allow_none": true,
        "default": null,
        "help": "A tooltip caption.",
        "name": "tooltip",
        "type": "string"
      },
      {
        "default": "",
        "help": "String value",
        "name": "value",
        "type": "string"
      }
    ],
    "model": {
      "module": "@jupyter-widgets/controls",
      "name": "HTMLModel",
      "version": "2.0.0"
    },
    "view": {
      "module": "@jupyter-widgets/controls",
      "name": "HTMLView",
      "version": "2.0.0"
    }
  },
  {
    "attributes": [
      {
        "default": [],
        "help": "CSS classes applied to widget DOM element",
        "items": {
          "type": "string"
        },
        "name": "_dom_classes",
        "type": "array"
      },
      {
        "default": "@jupyter-widgets/controls",
        "help": "",
        "name": "_model_module",
        "type": "string"
      },
      {
        "default": "2.0.0",
        "help": "",
        "name": "_model_module_version",
        "type": "string"
      },
      {
        "default": "ImageModel",
        "help": "",
        "name": "_model_name",
        "type": "string"
      },
      {
        "default": "@jupyter-widgets/controls",
        "help": "",
        "name": "_view_module",
        "type": "string"
      },
      {
        "default": "2.0.0",
        "help": "",
        "name": "_view_module_version",
        "type": "string"
      },
      {
        "default": "ImageView",
        "help": "",
        "name": "_view_name",
        "type": "string"
      },
      {
        "default": "png",
        "help": "The format of the image.",
        "name": "format",
        "type": "string"
      },
      {
        "default": "",
        "help": "Height of the image in pixels. Use layout.height for styling the widget.",
        "name": "height",
        "type": "string"
      },
      {
        "default": "reference to new instance",
        "help": "",
        "name": "layout",
        "type": "reference",
        "widget": "Layout"
      },
      {
        "allow_none": true,
        "default": null,
        "help": "Is widget tabbable?",
        "name": "tabbable",
        "type": "bool"
      },
      {
        "allow_none": true,
        "default": null,
        "help": "A tooltip caption.",
        "name": "tooltip",
        "type": "string"
      },
      {
        "default": "b''",
        "help": "The media data as a memory view of bytes.",
        "name": "value",
        "type": "bytes"
      },
      {
        "default": "",
        "help": "Width of the image in pixels. Use layout.width for styling the widget.",
        "name": "width",
        "type": "string"
      }
    ],
    "model": {
      "module": "@jupyter-widgets/controls",
      "name": "ImageModel",
      "version": "2.0.0"
    },
    "view": {
      "module": "@jupyter-widgets/controls",
      "name": "ImageView",
      "version": "2.0.0"
    }
  },
  {
    "attributes": [
      {
        "default": [],
        "help": "CSS classes applied to widget DOM element",
        "items": {
          "type": "string"
        },
        "name": "_dom_classes",
        "type": "array"
      },
      {
        "default": "@jupyter-widgets/controls",
        "help": "",
        "name": "_model_module",
        "type": "string"
      },
      {
        "default": "2.0.0",
        "help": "",
        "name": "_model_module_version",
        "type": "string"
      },
      {
        "default": "IntProgressModel",
        "help": "",
        "name": "_model_name",
        "type": "string"
      },
      {
        "default": "@jupyter-widgets/controls",
        "help": "",
        "name": "_view_module",
        "type": "string"
      },
      {
        "default": "2.0.0",
        "help": "",
        "name": "_view_module_version",
        "type": "string"
      },
      {
        "default": "ProgressView",
        "help": "",
        "name": "_view_name",
        "type": "string"
      },
      {
        "default": "",
        "enum": ["success", "info", "warning", "danger", ""],
        "help": "Use a predefined styling for the progess bar.",
        "name": "bar_style",
        "type": "string"
      },
      {
        "default": "",
        "help": "Description of the control.",
        "name": "description",
        "type": "string"
      },
      {
        "default": false,
        "help": "Accept HTML in the description.",
        "name": "description_allow_html",
        "type": "bool"
      },
      {
        "default": "reference to new instance",
        "help": "",
        "name": "layout",
        "type": "reference",
        "widget": "Layout"
      },
      {
        "default": 100,
        "help": "Max value",
        "name": "max",
        "type": "int"
      },
      {
        "default": 0,
        "help": "Min value",
        "name": "min",
        "type": "int"
      },
      {
        "default": "horizontal",
        "enum": ["horizontal", "vertical"],
        "help": "Vertical or horizontal.",
        "name": "orientation",
        "type": "string"
      },
      {
        "default": "reference to new instance",
        "help": "",
        "name": "style",
        "type": "reference",
        "widget": "ProgressStyle"
      },
      {
        "allow_none": true,
        "default": null,
        "help": "Is widget tabbable?",
        "name": "tabbable",
        "type": "bool"
      },
      {
        "allow_none": true,
        "default": null,
        "help": "A tooltip caption.",
        "name": "tooltip",
        "type": "string"
      },
      {
        "default": 0,
        "help": "Int value",
        "name": "value",
        "type": "int"
      }
    ],
    "model": {
      "module": "@jupyter-widgets/controls",
      "name": "IntProgressModel",
      "version": "2.0.0"
    },
    "view": {
      "module": "@jupyter-widgets/controls",
      "name": "ProgressView",
      "version": "2.0.0"
    }
  },
  {
    "attributes": [
      {
        "default": [],
        "help": "CSS classes applied to widget DOM element",
        "items": {
          "type": "string"
        },
        "name": "_dom_classes",
        "type": "array"
      },
      {
        "default": "@jupyter-widgets/controls",
        "help": "",
        "name": "_model_module",
        "type": "string"
      },
      {
        "default": "2.0.0",
        "help": "",
        "name": "_model_module_version",
        "type": "string"
      },
      {
        "default": "IntRangeSliderModel",
        "help": "",
        "name": "_model_name",
        "type": "string"
      },
      {
        "default": "@jupyter-widgets/controls",
        "help": "",
        "name": "_view_module",
        "type": "string"
      },
      {
        "default": "2.0.0",
        "help": "",
        "name": "_view_module_version",
        "type": "string"
      },
      {
        "default": "IntRangeSliderView",
        "help": "",
        "name": "_view_name",
        "type": "string"
      },
      {
        "default": true,
        "help": "Update the value of the widget as the user is sliding the slider.",
        "name": "continuous_update",
        "type": "bool"
      },
      {
        "default": "",
        "help": "Description of the control.",
        "name": "description",
        "type": "string"
      },
      {
        "default": false,
        "help": "Accept HTML in the description.",
        "name": "description_allow_html",
        "type": "bool"
      },
      {
        "default": false,
        "help": "Enable or disable user changes",
        "name": "disabled",
        "type": "bool"
      },
      {
        "default": "reference to new instance",
        "help": "",
        "name": "layout",
        "type": "reference",
        "widget": "Layout"
      },
      {
        "default": 100,
        "help": "Max value",
        "name": "max",
        "type": "int"
      },
      {
        "default": 0,
        "help": "Min value",
        "name": "min",
        "type": "int"
      },
      {
        "default": "horizontal",
        "enum": ["horizontal", "vertical"],
        "help": "Vertical or horizontal.",
        "name": "orientation",
        "type": "string"
      },
      {
        "default": true,
        "help": "Display the current value of the slider next to it.",
        "name": "readout",
        "type": "bool"
      },
      {
        "default": "d",
        "help": "Format for the readout",
        "name": "readout_format",
        "type": "string"
      },
      {
        "default": 1,
        "help": "Minimum step that the value can take",
        "name": "step",
        "type": "int"
      },
      {
        "default": "reference to new instance",
        "help": "Slider style customizations.",
        "name": "style",
        "type": "reference",
        "widget": "SliderStyle"
      },
      {
        "allow_none": true,
        "default": null,
        "help": "Is widget tabbable?",
        "name": "tabbable",
        "type": "bool"
      },
      {
        "allow_none": true,
        "default": null,
        "help": "A tooltip caption.",
        "name": "tooltip",
        "type": "string"
      },
      {
        "default": [0, 1],
        "help": "Tuple of (lower, upper) bounds",
        "name": "value",
        "type": "array"
      }
    ],
    "model": {
      "module": "@jupyter-widgets/controls",
      "name": "IntRangeSliderModel",
      "version": "2.0.0"
    },
    "view": {
      "module": "@jupyter-widgets/controls",
      "name": "IntRangeSliderView",
      "version": "2.0.0"
    }
  },
  {
    "attributes": [
      {
        "default": [],
        "help": "CSS classes applied to widget DOM element",
        "items": {
          "type": "string"
        },
        "name": "_dom_classes",
        "type": "array"
      },
      {
        "default": "@jupyter-widgets/controls",
        "help": "",
        "name": "_model_module",
        "type": "string"
      },
      {
        "default": "2.0.0",
        "help": "",
        "name": "_model_module_version",
        "type": "string"
      },
      {
        "default": "IntSliderModel",
        "help": "",
        "name": "_model_name",
        "type": "string"
      },
      {
        "default": "@jupyter-widgets/controls",
        "help": "",
        "name": "_view_module",
        "type": "string"
      },
      {
        "default": "2.0.0",
        "help": "",
        "name": "_view_module_version",
        "type": "string"
      },
      {
        "default": "IntSliderView",
        "help": "",
        "name": "_view_name",
        "type": "string"
      },
      {
        "default": true,
        "help": "Update the value of the widget as the user is holding the slider.",
        "name": "continuous_update",
        "type": "bool"
      },
      {
        "default": "",
        "help": "Description of the control.",
        "name": "description",
        "type": "string"
      },
      {
        "default": false,
        "help": "Accept HTML in the description.",
        "name": "description_allow_html",
        "type": "bool"
      },
      {
        "default": false,
        "help": "Enable or disable user changes",
        "name": "disabled",
        "type": "bool"
      },
      {
        "default": "reference to new instance",
        "help": "",
        "name": "layout",
        "type": "reference",
        "widget": "Layout"
      },
      {
        "default": 100,
        "help": "Max value",
        "name": "max",
        "type": "int"
      },
      {
        "default": 0,
        "help": "Min value",
        "name": "min",
        "type": "int"
      },
      {
        "default": "horizontal",
        "enum": ["horizontal", "vertical"],
        "help": "Vertical or horizontal.",
        "name": "orientation",
        "type": "string"
      },
      {
        "default": true,
        "help": "Display the current value of the slider next to it.",
        "name": "readout",
        "type": "bool"
      },
      {
        "default": "d",
        "help": "Format for the readout",
        "name": "readout_format",
        "type": "string"
      },
      {
        "default": 1,
        "help": "Minimum step to increment the value",
        "name": "step",
        "type": "int"
      },
      {
        "default": "reference to new instance",
        "help": "",
        "name": "style",
        "type": "reference",
        "widget": "SliderStyle"
      },
      {
        "allow_none": true,
        "default": null,
        "help": "Is widget tabbable?",
        "name": "tabbable",
        "type": "bool"
      },
      {
        "allow_none": true,
        "default": null,
        "help": "A tooltip caption.",
        "name": "tooltip",
        "type": "string"
      },
      {
        "default": 0,
        "help": "Int value",
        "name": "value",
        "type": "int"
      }
    ],
    "model": {
      "module": "@jupyter-widgets/controls",
      "name": "IntSliderModel",
      "version": "2.0.0"
    },
    "view": {
      "module": "@jupyter-widgets/controls",
      "name": "IntSliderView",
      "version": "2.0.0"
    }
  },
  {
    "attributes": [
      {
        "default": [],
        "help": "CSS classes applied to widget DOM element",
        "items": {
          "type": "string"
        },
        "name": "_dom_classes",
        "type": "array"
      },
      {
        "default": "@jupyter-widgets/controls",
        "help": "",
        "name": "_model_module",
        "type": "string"
      },
      {
        "default": "2.0.0",
        "help": "",
        "name": "_model_module_version",
        "type": "string"
      },
      {
        "default": "IntTextModel",
        "help": "",
        "name": "_model_name",
        "type": "string"
      },
      {
        "default": "@jupyter-widgets/controls",
        "help": "",
        "name": "_view_module",
        "type": "string"
      },
      {
        "default": "2.0.0",
        "help": "",
        "name": "_view_module_version",
        "type": "string"
      },
      {
        "default": "IntTextView",
        "help": "",
        "name": "_view_name",
        "type": "string"
      },
      {
        "default": false,
        "help": "Update the value as the user types. If False, update on submission, e.g., pressing Enter or navigating away.",
        "name": "continuous_update",
        "type": "bool"
      },
      {
        "default": "",
        "help": "Description of the control.",
        "name": "description",
        "type": "string"
      },
      {
        "default": false,
        "help": "Accept HTML in the description.",
        "name": "description_allow_html",
        "type": "bool"
      },
      {
        "default": false,
        "help": "Enable or disable user changes",
        "name": "disabled",
        "type": "bool"
      },
      {
        "default": "reference to new instance",
        "help": "",
        "name": "layout",
        "type": "reference",
        "widget": "Layout"
      },
      {
        "default": 1,
        "help": "Minimum step to increment the value",
        "name": "step",
        "type": "int"
      },
      {
        "default": "reference to new instance",
        "help": "Styling customizations",
        "name": "style",
        "type": "reference",
        "widget": "DescriptionStyle"
      },
      {
        "allow_none": true,
        "default": null,
        "help": "Is widget tabbable?",
        "name": "tabbable",
        "type": "bool"
      },
      {
        "allow_none": true,
        "default": null,
        "help": "A tooltip caption.",
        "name": "tooltip",
        "type": "string"
      },
      {
        "default": 0,
        "help": "Int value",
        "name": "value",
        "type": "int"
      }
    ],
    "model": {
      "module": "@jupyter-widgets/controls",
      "name": "IntTextModel",
      "version": "2.0.0"
    },
    "view": {
      "module": "@jupyter-widgets/controls",
      "name": "IntTextView",
      "version": "2.0.0"
    }
  },
  {
    "attributes": [
      {
        "default": [],
        "help": "CSS classes applied to widget DOM element",
        "items": {
          "type": "string"
        },
        "name": "_dom_classes",
        "type": "array"
      },
      {
        "default": "@jupyter-widgets/controls",
        "help": "",
        "name": "_model_module",
        "type": "string"
      },
      {
        "default": "2.0.0",
        "help": "",
        "name": "_model_module_version",
        "type": "string"
      },
      {
        "default": "IntsInputModel",
        "help": "",
        "name": "_model_name",
        "type": "string"
      },
      {
        "default": "@jupyter-widgets/controls",
        "help": "",
        "name": "_view_module",
        "type": "string"
      },
      {
        "default": "2.0.0",
        "help": "",
        "name": "_view_module_version",
        "type": "string"
      },
      {
        "default": "IntsInputView",
        "help": "",
        "name": "_view_name",
        "type": "string"
      },
      {
        "default": true,
        "help": "",
        "name": "allow_duplicates",
        "type": "bool"
      },
      {
        "default": [],
        "help": "",
        "name": "allowed_tags",
        "type": "array"
      },
      {
        "default": "",
        "help": "Description of the control.",
        "name": "description",
        "type": "string"
      },
      {
        "default": ".3g",
        "help": "",
        "name": "format",
        "type": "string"
      },
      {
        "default": "reference to new instance",
        "help": "",
        "name": "layout",
        "type": "reference",
        "widget": "Layout"
      },
      {
        "allow_none": true,
        "default": null,
        "help": "",
        "name": "max",
        "type": "int"
      },
      {
        "allow_none": true,
        "default": null,
        "help": "",
        "name": "min",
        "type": "int"
      },
      {
        "default": "reference to new instance",
        "help": "Styling customizations",
        "name": "style",
        "type": "reference",
        "widget": "DescriptionStyle"
      },
      {
        "allow_none": true,
        "default": null,
        "help": "Is widget tabbable?",
        "name": "tabbable",
        "type": "bool"
      },
      {
        "default": "",
        "enum": ["primary", "success", "info", "warning", "danger", ""],
        "help": "Use a predefined styling for the tags.",
        "name": "tag_style",
        "type": "string"
      },
      {
        "allow_none": true,
        "default": null,
        "help": "A tooltip caption.",
        "name": "tooltip",
        "type": "string"
      },
      {
        "default": [],
        "help": "List of int tags",
        "name": "value",
        "type": "array"
      }
    ],
    "model": {
      "module": "@jupyter-widgets/controls",
      "name": "IntsInputModel",
      "version": "2.0.0"
    },
    "view": {
      "module": "@jupyter-widgets/controls",
      "name": "IntsInputView",
      "version": "2.0.0"
    }
  },
  {
    "attributes": [
      {
        "default": [],
        "help": "CSS classes applied to widget DOM element",
        "items": {
          "type": "string"
        },
        "name": "_dom_classes",
        "type": "array"
      },
      {
        "default": "@jupyter-widgets/controls",
        "help": "",
        "name": "_model_module",
        "type": "string"
      },
      {
        "default": "2.0.0",
        "help": "",
        "name": "_model_module_version",
        "type": "string"
      },
      {
        "default": "LabelModel",
        "help": "",
        "name": "_model_name",
        "type": "string"
      },
      {
        "default": "@jupyter-widgets/controls",
        "help": "",
        "name": "_view_module",
        "type": "string"
      },
      {
        "default": "2.0.0",
        "help": "",
        "name": "_view_module_version",
        "type": "string"
      },
      {
        "default": "IntsInputView",
        "help": "",
        "name": "_view_name",
        "type": "string"
      },
      {
        "default": true,
        "help": "",
        "name": "allow_duplicates",
        "type": "bool"
      },
      {
        "default": [],
        "help": "",
        "name": "allowed_tags",
        "type": "array"
      },
      {
        "default": "",
        "help": "Description of the control.",
        "name": "description",
        "type": "string"
      },
      {
        "default": false,
        "help": "Accept HTML in the description.",
        "name": "description_allow_html",
        "type": "bool"
      },
      {
        "default": ".3g",
        "help": "",
        "name": "format",
        "type": "string"
      },
      {
        "default": "reference to new instance",
        "help": "",
        "name": "layout",
        "type": "reference",
        "widget": "Layout"
      },
      {
        "allow_none": true,
        "default": null,
        "help": "",
        "name": "max",
        "type": "int"
      },
      {
        "allow_none": true,
        "default": null,
        "help": "",
        "name": "min",
        "type": "int"
      },
      {
        "default": "reference to new instance",
        "help": "Styling customizations",
        "name": "style",
        "type": "reference",
        "widget": "DescriptionStyle"
      },
      {
        "allow_none": true,
        "default": null,
        "help": "Is widget tabbable?",
        "name": "tabbable",
        "type": "bool"
      },
      {
        "default": "",
        "enum": ["primary", "success", "info", "warning", "danger", ""],
        "help": "Use a predefined styling for the tags.",
        "name": "tag_style",
        "type": "string"
      },
      {
        "allow_none": true,
        "default": null,
        "help": "A tooltip caption.",
        "name": "tooltip",
        "type": "string"
      },
      {
        "default": [],
        "help": "List of int tags",
        "name": "value",
        "type": "array"
      }
    ],
    "model": {
      "module": "@jupyter-widgets/controls",
      "name": "IntsInputModel",
      "version": "2.0.0"
    },
    "view": {
      "module": "@jupyter-widgets/controls",
      "name": "IntsInputView",
      "version": "2.0.0"
    }
  },
  {
    "attributes": [
      {
        "default": [],
        "help": "CSS classes applied to widget DOM element",
        "items": {
          "type": "string"
        },
        "name": "_dom_classes",
        "type": "array"
      },
      {
        "default": "@jupyter-widgets/controls",
        "help": "",
        "name": "_model_module",
        "type": "string"
      },
      {
        "default": "2.0.0",
        "help": "",
        "name": "_model_module_version",
        "type": "string"
      },
      {
        "default": "LabelModel",
        "help": "",
        "name": "_model_name",
        "type": "string"
      },
      {
        "default": "@jupyter-widgets/controls",
        "help": "",
        "name": "_view_module",
        "type": "string"
      },
      {
        "default": "2.0.0",
        "help": "",
        "name": "_view_module_version",
        "type": "string"
      },
      {
        "default": "LabelView",
        "help": "",
        "name": "_view_name",
        "type": "string"
      },
      {
        "default": "",
        "help": "Description of the control.",
        "name": "description",
        "type": "string"
      },
      {
        "default": false,
        "help": "Accept HTML in the description.",
        "name": "description_allow_html",
        "type": "bool"
      },
      {
        "default": "reference to new instance",
        "help": "",
        "name": "layout",
        "type": "reference",
        "widget": "Layout"
      },
      {
        "default": "\u200b",
        "help": "Placeholder text to display when nothing has been typed",
        "name": "placeholder",
        "type": "string"
      },
      {
        "default": "reference to new instance",
        "help": "",
        "name": "style",
        "type": "reference",
        "widget": "LabelStyle"
      },
      {
        "allow_none": true,
        "default": null,
        "help": "Is widget tabbable?",
        "name": "tabbable",
        "type": "bool"
      },
      {
        "allow_none": true,
        "default": null,
        "help": "A tooltip caption.",
        "name": "tooltip",
        "type": "string"
      },
      {
        "default": "",
        "help": "String value",
        "name": "value",
        "type": "string"
      }
    ],
    "model": {
      "module": "@jupyter-widgets/controls",
      "name": "LabelModel",
      "version": "2.0.0"
    },
    "view": {
      "module": "@jupyter-widgets/controls",
      "name": "LabelView",
      "version": "2.0.0"
    }
  },
  {
    "attributes": [
      {
        "default": "@jupyter-widgets/controls",
        "help": "",
        "name": "_model_module",
        "type": "string"
      },
      {
        "default": "2.0.0",
        "help": "",
        "name": "_model_module_version",
        "type": "string"
      },
      {
        "default": "LabelStyleModel",
        "help": "",
        "name": "_model_name",
        "type": "string"
      },
      {
        "default": "@jupyter-widgets/base",
        "help": "",
        "name": "_view_module",
        "type": "string"
      },
      {
        "default": "2.0.0",
        "help": "",
        "name": "_view_module_version",
        "type": "string"
      },
      {
        "default": "StyleView",
        "help": "",
        "name": "_view_name",
        "type": "string"
      },
      {
        "allow_none": true,
        "default": null,
        "help": "Background specifications.",
        "name": "background",
        "type": "string"
      },
      {
        "default": "",
        "help": "Width of the description to the side of the control.",
        "name": "description_width",
        "type": "string"
      },
      {
        "allow_none": true,
        "default": null,
        "help": "Label text font family.",
        "name": "font_family",
        "type": "string"
      },
      {
        "allow_none": true,
        "default": null,
        "help": "Text font size.",
        "name": "font_size",
        "type": "string"
      },
      {
        "allow_none": true,
        "default": null,
        "help": "Label text font style.",
        "name": "font_style",
        "type": "string"
      },
      {
        "allow_none": true,
        "default": null,
        "help": "Label text font variant.",
        "name": "font_variant",
        "type": "string"
      },
      {
        "allow_none": true,
        "default": null,
        "help": "Label text font weight.",
        "name": "font_weight",
        "type": "string"
      },
      {
        "allow_none": true,
        "default": null,
        "help": "Text color",
        "name": "text_color",
        "type": "string"
      },
      {
        "allow_none": true,
        "default": null,
        "help": "Label text decoration.",
        "name": "text_decoration",
        "type": "string"
      }
    ],
    "model": {
      "module": "@jupyter-widgets/controls",
      "name": "LabelStyleModel",
      "version": "2.0.0"
    },
    "view": {
      "module": "@jupyter-widgets/base",
      "name": "StyleView",
      "version": "2.0.0"
    }
  },
  {
    "attributes": [
      {
        "default": "@jupyter-widgets/controls",
        "help": "",
        "name": "_model_module",
        "type": "string"
      },
      {
        "default": "2.0.0",
        "help": "",
        "name": "_model_module_version",
        "type": "string"
      },
      {
        "default": "LinkModel",
        "help": "",
        "name": "_model_name",
        "type": "string"
      },
      {
        "default": "@jupyter-widgets/controls",
        "help": "",
        "name": "_view_module",
        "type": "string"
      },
      {
        "default": "2.0.0",
        "help": "",
        "name": "_view_module_version",
        "type": "string"
      },
      {
        "allow_none": true,
        "default": null,
        "help": "Name of the view.",
        "name": "_view_name",
        "type": "string"
      },
      {
        "default": [],
        "help": "The source (widget, 'trait_name') pair",
        "name": "source",
        "type": "array"
      },
      {
        "default": [],
        "help": "The target (widget, 'trait_name') pair",
        "name": "target",
        "type": "array"
      }
    ],
    "model": {
      "module": "@jupyter-widgets/controls",
      "name": "LinkModel",
      "version": "2.0.0"
    },
    "view": {
      "module": "@jupyter-widgets/controls",
      "name": null,
      "version": "2.0.0"
    }
  },
  {
    "attributes": [
      {
        "default": [],
        "help": "CSS classes applied to widget DOM element",
        "items": {
          "type": "string"
        },
        "name": "_dom_classes",
        "type": "array"
      },
      {
        "default": "@jupyter-widgets/controls",
        "help": "",
        "name": "_model_module",
        "type": "string"
      },
      {
        "default": "2.0.0",
        "help": "",
        "name": "_model_module_version",
        "type": "string"
      },
      {
        "default": "NaiveDatetimeModel",
        "help": "",
        "name": "_model_name",
        "type": "string"
      },
      {
        "default": "@jupyter-widgets/controls",
        "help": "",
        "name": "_view_module",
        "type": "string"
      },
      {
        "default": "2.0.0",
        "help": "",
        "name": "_view_module_version",
        "type": "string"
      },
      {
        "default": "DatetimeView",
        "help": "",
        "name": "_view_name",
        "type": "string"
      },
      {
        "default": "",
        "help": "Description of the control.",
        "name": "description",
        "type": "string"
      },
      {
        "default": false,
        "help": "Enable or disable user changes.",
        "name": "disabled",
        "type": "bool"
      },
      {
        "default": "reference to new instance",
        "help": "",
        "name": "layout",
        "type": "reference",
        "widget": "Layout"
      },
      {
        "allow_none": true,
        "default": null,
        "help": "",
        "name": "max",
        "type": "Datetime"
      },
      {
        "allow_none": true,
        "default": null,
        "help": "",
        "name": "min",
        "type": "Datetime"
      },
      {
        "default": "reference to new instance",
        "help": "Styling customizations",
        "name": "style",
        "type": "reference",
        "widget": "DescriptionStyle"
      },
      {
        "allow_none": true,
        "default": null,
        "help": "Is widget tabbable?",
        "name": "tabbable",
        "type": "bool"
      },
      {
        "allow_none": true,
        "default": null,
        "help": "A tooltip caption.",
        "name": "tooltip",
        "type": "string"
      },
      {
        "allow_none": true,
        "default": null,
        "help": "",
        "name": "value",
        "type": "Datetime"
      }
    ],
    "model": {
      "module": "@jupyter-widgets/controls",
      "name": "NaiveDatetimeModel",
      "version": "2.0.0"
    },
    "view": {
      "module": "@jupyter-widgets/controls",
      "name": "DatetimeView",
      "version": "2.0.0"
    }
  },
  {
    "attributes": [
      {
        "default": [],
        "help": "CSS classes applied to widget DOM element",
        "items": {
          "type": "string"
        },
        "name": "_dom_classes",
        "type": "array"
      },
      {
        "default": "@jupyter-widgets/controls",
        "help": "",
        "name": "_model_module",
        "type": "string"
      },
      {
        "default": "2.0.0",
        "help": "",
        "name": "_model_module_version",
        "type": "string"
      },
      {
        "default": "PasswordModel",
        "help": "",
        "name": "_model_name",
        "type": "string"
      },
      {
        "default": "@jupyter-widgets/controls",
        "help": "",
        "name": "_view_module",
        "type": "string"
      },
      {
        "default": "2.0.0",
        "help": "",
        "name": "_view_module_version",
        "type": "string"
      },
      {
        "default": "PasswordView",
        "help": "",
        "name": "_view_name",
        "type": "string"
      },
      {
        "default": true,
        "help": "Update the value as the user types. If False, update on submission, e.g., pressing Enter or navigating away.",
        "name": "continuous_update",
        "type": "bool"
      },
      {
        "default": "",
        "help": "Description of the control.",
        "name": "description",
        "type": "string"
      },
      {
        "default": false,
        "help": "Accept HTML in the description.",
        "name": "description_allow_html",
        "type": "bool"
      },
      {
        "default": false,
        "help": "Enable or disable user changes",
        "name": "disabled",
        "type": "bool"
      },
      {
        "default": "reference to new instance",
        "help": "",
        "name": "layout",
        "type": "reference",
        "widget": "Layout"
      },
      {
        "default": "\u200b",
        "help": "Placeholder text to display when nothing has been typed",
        "name": "placeholder",
        "type": "string"
      },
      {
        "default": "reference to new instance",
        "help": "",
        "name": "style",
        "type": "reference",
        "widget": "TextStyle"
      },
      {
        "allow_none": true,
        "default": null,
        "help": "Is widget tabbable?",
        "name": "tabbable",
        "type": "bool"
      },
      {
        "allow_none": true,
        "default": null,
        "help": "A tooltip caption.",
        "name": "tooltip",
        "type": "string"
      },
      {
        "default": "",
        "help": "String value",
        "name": "value",
        "type": "string"
      }
    ],
    "model": {
      "module": "@jupyter-widgets/controls",
      "name": "PasswordModel",
      "version": "2.0.0"
    },
    "view": {
      "module": "@jupyter-widgets/controls",
      "name": "PasswordView",
      "version": "2.0.0"
    }
  },
  {
    "attributes": [
      {
        "default": [],
        "help": "CSS classes applied to widget DOM element",
        "items": {
          "type": "string"
        },
        "name": "_dom_classes",
        "type": "array"
      },
      {
        "default": "@jupyter-widgets/controls",
        "help": "",
        "name": "_model_module",
        "type": "string"
      },
      {
        "default": "2.0.0",
        "help": "",
        "name": "_model_module_version",
        "type": "string"
      },
      {
        "default": "PlayModel",
        "help": "",
        "name": "_model_name",
        "type": "string"
      },
      {
        "default": "@jupyter-widgets/controls",
        "help": "",
        "name": "_view_module",
        "type": "string"
      },
      {
        "default": "2.0.0",
        "help": "",
        "name": "_view_module_version",
        "type": "string"
      },
      {
        "default": "PlayView",
        "help": "",
        "name": "_view_name",
        "type": "string"
      },
      {
        "default": "",
        "help": "Description of the control.",
        "name": "description",
        "type": "string"
      },
      {
        "default": false,
        "help": "Accept HTML in the description.",
        "name": "description_allow_html",
        "type": "bool"
      },
      {
        "default": false,
        "help": "Enable or disable user changes",
        "name": "disabled",
        "type": "bool"
      },
      {
        "default": 100,
        "help": "The time between two animation steps (ms).",
        "name": "interval",
        "type": "int"
      },
      {
        "default": "reference to new instance",
        "help": "",
        "name": "layout",
        "type": "reference",
        "widget": "Layout"
      },
      {
        "default": 100,
        "help": "Max value",
        "name": "max",
        "type": "int"
      },
      {
        "default": 0,
        "help": "Min value",
        "name": "min",
        "type": "int"
      },
      {
        "default": false,
        "help": "Whether the control is currently playing.",
        "name": "playing",
        "type": "bool"
      },
      {
        "default": false,
        "help": "Whether the control will repeat in a continous loop.",
        "name": "repeat",
        "type": "bool"
      },
      {
        "default": true,
        "help": "Show the repeat toggle button in the widget.",
        "name": "show_repeat",
        "type": "bool"
      },
      {
        "default": 1,
        "help": "Increment step",
        "name": "step",
        "type": "int"
      },
      {
        "default": "reference to new instance",
        "help": "Styling customizations",
        "name": "style",
        "type": "reference",
        "widget": "DescriptionStyle"
      },
      {
        "allow_none": true,
        "default": null,
        "help": "Is widget tabbable?",
        "name": "tabbable",
        "type": "bool"
      },
      {
        "allow_none": true,
        "default": null,
        "help": "A tooltip caption.",
        "name": "tooltip",
        "type": "string"
      },
      {
        "default": 0,
        "help": "Int value",
        "name": "value",
        "type": "int"
      }
    ],
    "model": {
      "module": "@jupyter-widgets/controls",
      "name": "PlayModel",
      "version": "2.0.0"
    },
    "view": {
      "module": "@jupyter-widgets/controls",
      "name": "PlayView",
      "version": "2.0.0"
    }
  },
  {
    "attributes": [
      {
        "default": "@jupyter-widgets/controls",
        "help": "",
        "name": "_model_module",
        "type": "string"
      },
      {
        "default": "2.0.0",
        "help": "",
        "name": "_model_module_version",
        "type": "string"
      },
      {
        "default": "ProgressStyleModel",
        "help": "",
        "name": "_model_name",
        "type": "string"
      },
      {
        "default": "@jupyter-widgets/base",
        "help": "",
        "name": "_view_module",
        "type": "string"
      },
      {
        "default": "2.0.0",
        "help": "",
        "name": "_view_module_version",
        "type": "string"
      },
      {
        "default": "StyleView",
        "help": "",
        "name": "_view_name",
        "type": "string"
      },
      {
        "allow_none": true,
        "default": null,
        "help": "Color of the progress bar.",
        "name": "bar_color",
        "type": "string"
      },
      {
        "default": "",
        "help": "Width of the description to the side of the control.",
        "name": "description_width",
        "type": "string"
      }
    ],
    "model": {
      "module": "@jupyter-widgets/controls",
      "name": "ProgressStyleModel",
      "version": "2.0.0"
    },
    "view": {
      "module": "@jupyter-widgets/base",
      "name": "StyleView",
      "version": "2.0.0"
    }
  },
  {
    "attributes": [
      {
        "default": [],
        "help": "CSS classes applied to widget DOM element",
        "items": {
          "type": "string"
        },
        "name": "_dom_classes",
        "type": "array"
      },
      {
        "default": "@jupyter-widgets/controls",
        "help": "",
        "name": "_model_module",
        "type": "string"
      },
      {
        "default": "2.0.0",
        "help": "",
        "name": "_model_module_version",
        "type": "string"
      },
      {
        "default": "RadioButtonsModel",
        "help": "",
        "name": "_model_name",
        "type": "string"
      },
      {
        "default": [],
        "help": "The labels for the options.",
        "items": {
          "type": "string"
        },
        "name": "_options_labels",
        "type": "array"
      },
      {
        "default": "@jupyter-widgets/controls",
        "help": "",
        "name": "_view_module",
        "type": "string"
      },
      {
        "default": "2.0.0",
        "help": "",
        "name": "_view_module_version",
        "type": "string"
      },
      {
        "default": "RadioButtonsView",
        "help": "",
        "name": "_view_name",
        "type": "string"
      },
      {
        "default": "",
        "help": "Description of the control.",
        "name": "description",
        "type": "string"
      },
      {
        "default": false,
        "help": "Accept HTML in the description.",
        "name": "description_allow_html",
        "type": "bool"
      },
      {
        "default": false,
        "help": "Enable or disable user changes",
        "name": "disabled",
        "type": "bool"
      },
      {
        "allow_none": true,
        "default": null,
        "help": "Selected index",
        "name": "index",
        "type": "int"
      },
      {
        "default": "reference to new instance",
        "help": "",
        "name": "layout",
        "type": "reference",
        "widget": "Layout"
      },
      {
        "default": "reference to new instance",
        "help": "Styling customizations",
        "name": "style",
        "type": "reference",
        "widget": "DescriptionStyle"
      },
      {
        "allow_none": true,
        "default": null,
        "help": "Is widget tabbable?",
        "name": "tabbable",
        "type": "bool"
      },
      {
        "allow_none": true,
        "default": null,
        "help": "A tooltip caption.",
        "name": "tooltip",
        "type": "string"
      }
    ],
    "model": {
      "module": "@jupyter-widgets/controls",
      "name": "RadioButtonsModel",
      "version": "2.0.0"
    },
    "view": {
      "module": "@jupyter-widgets/controls",
      "name": "RadioButtonsView",
      "version": "2.0.0"
    }
  },
  {
    "attributes": [
      {
        "default": [],
        "help": "CSS classes applied to widget DOM element",
        "items": {
          "type": "string"
        },
        "name": "_dom_classes",
        "type": "array"
      },
      {
        "default": "@jupyter-widgets/controls",
        "help": "",
        "name": "_model_module",
        "type": "string"
      },
      {
        "default": "2.0.0",
        "help": "",
        "name": "_model_module_version",
        "type": "string"
      },
      {
        "default": "SelectModel",
        "help": "",
        "name": "_model_name",
        "type": "string"
      },
      {
        "default": [],
        "help": "The labels for the options.",
        "items": {
          "type": "string"
        },
        "name": "_options_labels",
        "type": "array"
      },
      {
        "default": "@jupyter-widgets/controls",
        "help": "",
        "name": "_view_module",
        "type": "string"
      },
      {
        "default": "2.0.0",
        "help": "",
        "name": "_view_module_version",
        "type": "string"
      },
      {
        "default": "SelectView",
        "help": "",
        "name": "_view_name",
        "type": "string"
      },
      {
        "default": "",
        "help": "Description of the control.",
        "name": "description",
        "type": "string"
      },
      {
        "default": false,
        "help": "Accept HTML in the description.",
        "name": "description_allow_html",
        "type": "bool"
      },
      {
        "default": false,
        "help": "Enable or disable user changes",
        "name": "disabled",
        "type": "bool"
      },
      {
        "allow_none": true,
        "default": null,
        "help": "Selected index",
        "name": "index",
        "type": "int"
      },
      {
        "default": "reference to new instance",
        "help": "",
        "name": "layout",
        "type": "reference",
        "widget": "Layout"
      },
      {
        "default": 5,
        "help": "The number of rows to display.",
        "name": "rows",
        "type": "int"
      },
      {
        "default": "reference to new instance",
        "help": "Styling customizations",
        "name": "style",
        "type": "reference",
        "widget": "DescriptionStyle"
      },
      {
        "allow_none": true,
        "default": null,
        "help": "Is widget tabbable?",
        "name": "tabbable",
        "type": "bool"
      },
      {
        "allow_none": true,
        "default": null,
        "help": "A tooltip caption.",
        "name": "tooltip",
        "type": "string"
      }
    ],
    "model": {
      "module": "@jupyter-widgets/controls",
      "name": "SelectModel",
      "version": "2.0.0"
    },
    "view": {
      "module": "@jupyter-widgets/controls",
      "name": "SelectView",
      "version": "2.0.0"
    }
  },
  {
    "attributes": [
      {
        "default": [],
        "help": "CSS classes applied to widget DOM element",
        "items": {
          "type": "string"
        },
        "name": "_dom_classes",
        "type": "array"
      },
      {
        "default": "@jupyter-widgets/controls",
        "help": "",
        "name": "_model_module",
        "type": "string"
      },
      {
        "default": "2.0.0",
        "help": "",
        "name": "_model_module_version",
        "type": "string"
      },
      {
        "default": "SelectMultipleModel",
        "help": "",
        "name": "_model_name",
        "type": "string"
      },
      {
        "default": [],
        "help": "The labels for the options.",
        "items": {
          "type": "string"
        },
        "name": "_options_labels",
        "type": "array"
      },
      {
        "default": "@jupyter-widgets/controls",
        "help": "",
        "name": "_view_module",
        "type": "string"
      },
      {
        "default": "2.0.0",
        "help": "",
        "name": "_view_module_version",
        "type": "string"
      },
      {
        "default": "SelectMultipleView",
        "help": "",
        "name": "_view_name",
        "type": "string"
      },
      {
        "default": "",
        "help": "Description of the control.",
        "name": "description",
        "type": "string"
      },
      {
        "default": false,
        "help": "Accept HTML in the description.",
        "name": "description_allow_html",
        "type": "bool"
      },
      {
        "default": false,
        "help": "Enable or disable user changes",
        "name": "disabled",
        "type": "bool"
      },
      {
        "default": [],
        "help": "Selected indices",
        "items": {
          "type": "int"
        },
        "name": "index",
        "type": "array"
      },
      {
        "default": "reference to new instance",
        "help": "",
        "name": "layout",
        "type": "reference",
        "widget": "Layout"
      },
      {
        "default": 5,
        "help": "The number of rows to display.",
        "name": "rows",
        "type": "int"
      },
      {
        "default": "reference to new instance",
        "help": "Styling customizations",
        "name": "style",
        "type": "reference",
        "widget": "DescriptionStyle"
      },
      {
        "allow_none": true,
        "default": null,
        "help": "Is widget tabbable?",
        "name": "tabbable",
        "type": "bool"
      },
      {
        "allow_none": true,
        "default": null,
        "help": "A tooltip caption.",
        "name": "tooltip",
        "type": "string"
      }
    ],
    "model": {
      "module": "@jupyter-widgets/controls",
      "name": "SelectMultipleModel",
      "version": "2.0.0"
    },
    "view": {
      "module": "@jupyter-widgets/controls",
      "name": "SelectMultipleView",
      "version": "2.0.0"
    }
  },
  {
    "attributes": [
      {
        "default": [],
        "help": "CSS classes applied to widget DOM element",
        "items": {
          "type": "string"
        },
        "name": "_dom_classes",
        "type": "array"
      },
      {
        "default": "@jupyter-widgets/controls",
        "help": "",
        "name": "_model_module",
        "type": "string"
      },
      {
        "default": "2.0.0",
        "help": "",
        "name": "_model_module_version",
        "type": "string"
      },
      {
        "default": "SelectionRangeSliderModel",
        "help": "",
        "name": "_model_name",
        "type": "string"
      },
      {
        "default": [],
        "help": "The labels for the options.",
        "items": {
          "type": "string"
        },
        "name": "_options_labels",
        "type": "array"
      },
      {
        "default": "@jupyter-widgets/controls",
        "help": "",
        "name": "_view_module",
        "type": "string"
      },
      {
        "default": "2.0.0",
        "help": "",
        "name": "_view_module_version",
        "type": "string"
      },
      {
        "default": "SelectionRangeSliderView",
        "help": "",
        "name": "_view_name",
        "type": "string"
      },
      {
        "default": true,
        "help": "Update the value of the widget as the user is holding the slider.",
        "name": "continuous_update",
        "type": "bool"
      },
      {
        "default": "",
        "help": "Description of the control.",
        "name": "description",
        "type": "string"
      },
      {
        "default": false,
        "help": "Accept HTML in the description.",
        "name": "description_allow_html",
        "type": "bool"
      },
      {
        "default": false,
        "help": "Enable or disable user changes",
        "name": "disabled",
        "type": "bool"
      },
      {
        "default": [0, 0],
        "help": "Min and max selected indices",
        "name": "index",
        "type": "array"
      },
      {
        "default": "reference to new instance",
        "help": "",
        "name": "layout",
        "type": "reference",
        "widget": "Layout"
      },
      {
        "default": "horizontal",
        "enum": ["horizontal", "vertical"],
        "help": "Vertical or horizontal.",
        "name": "orientation",
        "type": "string"
      },
      {
        "default": true,
        "help": "Display the current selected label next to the slider",
        "name": "readout",
        "type": "bool"
      },
      {
        "default": "reference to new instance",
        "help": "Styling customizations",
        "name": "style",
        "type": "reference",
        "widget": "DescriptionStyle"
      },
      {
        "allow_none": true,
        "default": null,
        "help": "Is widget tabbable?",
        "name": "tabbable",
        "type": "bool"
      },
      {
        "allow_none": true,
        "default": null,
        "help": "A tooltip caption.",
        "name": "tooltip",
        "type": "string"
      }
    ],
    "model": {
      "module": "@jupyter-widgets/controls",
      "name": "SelectionRangeSliderModel",
      "version": "2.0.0"
    },
    "view": {
      "module": "@jupyter-widgets/controls",
      "name": "SelectionRangeSliderView",
      "version": "2.0.0"
    }
  },
  {
    "attributes": [
      {
        "default": [],
        "help": "CSS classes applied to widget DOM element",
        "items": {
          "type": "string"
        },
        "name": "_dom_classes",
        "type": "array"
      },
      {
        "default": "@jupyter-widgets/controls",
        "help": "",
        "name": "_model_module",
        "type": "string"
      },
      {
        "default": "2.0.0",
        "help": "",
        "name": "_model_module_version",
        "type": "string"
      },
      {
        "default": "SelectionSliderModel",
        "help": "",
        "name": "_model_name",
        "type": "string"
      },
      {
        "default": [],
        "help": "The labels for the options.",
        "items": {
          "type": "string"
        },
        "name": "_options_labels",
        "type": "array"
      },
      {
        "default": "@jupyter-widgets/controls",
        "help": "",
        "name": "_view_module",
        "type": "string"
      },
      {
        "default": "2.0.0",
        "help": "",
        "name": "_view_module_version",
        "type": "string"
      },
      {
        "default": "SelectionSliderView",
        "help": "",
        "name": "_view_name",
        "type": "string"
      },
      {
        "default": true,
        "help": "Update the value of the widget as the user is holding the slider.",
        "name": "continuous_update",
        "type": "bool"
      },
      {
        "default": "",
        "help": "Description of the control.",
        "name": "description",
        "type": "string"
      },
      {
        "default": false,
        "help": "Accept HTML in the description.",
        "name": "description_allow_html",
        "type": "bool"
      },
      {
        "default": false,
        "help": "Enable or disable user changes",
        "name": "disabled",
        "type": "bool"
      },
      {
        "default": 0,
        "help": "Selected index",
        "name": "index",
        "type": "int"
      },
      {
        "default": "reference to new instance",
        "help": "",
        "name": "layout",
        "type": "reference",
        "widget": "Layout"
      },
      {
        "default": "horizontal",
        "enum": ["horizontal", "vertical"],
        "help": "Vertical or horizontal.",
        "name": "orientation",
        "type": "string"
      },
      {
        "default": true,
        "help": "Display the current selected label next to the slider",
        "name": "readout",
        "type": "bool"
      },
      {
        "default": "reference to new instance",
        "help": "Styling customizations",
        "name": "style",
        "type": "reference",
        "widget": "DescriptionStyle"
      },
      {
        "allow_none": true,
        "default": null,
        "help": "Is widget tabbable?",
        "name": "tabbable",
        "type": "bool"
      },
      {
        "allow_none": true,
        "default": null,
        "help": "A tooltip caption.",
        "name": "tooltip",
        "type": "string"
      }
    ],
    "model": {
      "module": "@jupyter-widgets/controls",
      "name": "SelectionSliderModel",
      "version": "2.0.0"
    },
    "view": {
      "module": "@jupyter-widgets/controls",
      "name": "SelectionSliderView",
      "version": "2.0.0"
    }
  },
  {
    "attributes": [
      {
        "default": "@jupyter-widgets/controls",
        "help": "",
        "name": "_model_module",
        "type": "string"
      },
      {
        "default": "2.0.0",
        "help": "",
        "name": "_model_module_version",
        "type": "string"
      },
      {
        "default": "SliderStyleModel",
        "help": "",
        "name": "_model_name",
        "type": "string"
      },
      {
        "default": "@jupyter-widgets/base",
        "help": "",
        "name": "_view_module",
        "type": "string"
      },
      {
        "default": "2.0.0",
        "help": "",
        "name": "_view_module_version",
        "type": "string"
      },
      {
        "default": "StyleView",
        "help": "",
        "name": "_view_name",
        "type": "string"
      },
      {
        "default": "",
        "help": "Width of the description to the side of the control.",
        "name": "description_width",
        "type": "string"
      },
      {
        "allow_none": true,
        "default": null,
        "help": "Color of the slider handle.",
        "name": "handle_color",
        "type": "string"
      }
    ],
    "model": {
      "module": "@jupyter-widgets/controls",
      "name": "SliderStyleModel",
      "version": "2.0.0"
    },
    "view": {
      "module": "@jupyter-widgets/base",
      "name": "StyleView",
      "version": "2.0.0"
    }
  },
  {
    "attributes": [
      {
        "default": [],
        "help": "CSS classes applied to widget DOM element",
        "items": {
          "type": "string"
        },
        "name": "_dom_classes",
        "type": "array"
      },
      {
        "default": "@jupyter-widgets/controls",
        "help": "",
        "name": "_model_module",
        "type": "string"
      },
      {
        "default": "2.0.0",
        "help": "",
        "name": "_model_module_version",
        "type": "string"
      },
      {
        "default": "StackedModel",
        "help": "",
        "name": "_model_name",
        "type": "string"
      },
      {
        "default": "@jupyter-widgets/controls",
        "help": "",
        "name": "_view_module",
        "type": "string"
      },
      {
        "default": "2.0.0",
        "help": "",
        "name": "_view_module_version",
        "type": "string"
      },
      {
        "default": "StackedView",
        "help": "",
        "name": "_view_name",
        "type": "string"
      },
      {
        "default": "",
        "enum": ["success", "info", "warning", "danger", ""],
        "help": "Use a predefined styling for the box.",
        "name": "box_style",
        "type": "string"
      },
      {
        "default": [],
        "help": "List of widget children",
        "items": {
          "type": "reference",
          "widget": "Widget"
        },
        "name": "children",
        "type": "array"
      },
      {
        "default": "reference to new instance",
        "help": "",
        "name": "layout",
        "type": "reference",
        "widget": "Layout"
      },
      {
        "allow_none": true,
        "default": null,
        "help": "The index of the selected page. This is either an integer selecting a particular sub-widget, or None to have no widgets selected.",
        "name": "selected_index",
        "type": "int"
      },
      {
        "allow_none": true,
        "default": null,
        "help": "Is widget tabbable?",
        "name": "tabbable",
        "type": "bool"
      },
      {
        "default": [],
        "help": "Titles of the pages",
        "items": {
          "type": "string"
        },
        "name": "titles",
        "type": "array"
      },
      {
        "allow_none": true,
        "default": null,
        "help": "A tooltip caption.",
        "name": "tooltip",
        "type": "string"
      }
    ],
    "model": {
      "module": "@jupyter-widgets/controls",
      "name": "StackedModel",
      "version": "2.0.0"
    },
    "view": {
      "module": "@jupyter-widgets/controls",
      "name": "StackedView",
      "version": "2.0.0"
    }
  },
  {
    "attributes": [
      {
        "default": [],
        "help": "CSS classes applied to widget DOM element",
        "items": {
          "type": "string"
        },
        "name": "_dom_classes",
        "type": "array"
      },
      {
        "default": "@jupyter-widgets/controls",
        "help": "",
        "name": "_model_module",
        "type": "string"
      },
      {
        "default": "2.0.0",
        "help": "",
        "name": "_model_module_version",
        "type": "string"
      },
      {
        "default": "TabModel",
        "help": "",
        "name": "_model_name",
        "type": "string"
      },
      {
        "default": "@jupyter-widgets/controls",
        "help": "",
        "name": "_view_module",
        "type": "string"
      },
      {
        "default": "2.0.0",
        "help": "",
        "name": "_view_module_version",
        "type": "string"
      },
      {
        "default": "TabView",
        "help": "",
        "name": "_view_name",
        "type": "string"
      },
      {
        "default": "",
        "enum": ["success", "info", "warning", "danger", ""],
        "help": "Use a predefined styling for the box.",
        "name": "box_style",
        "type": "string"
      },
      {
        "default": [],
        "help": "List of widget children",
        "items": {
          "type": "reference",
          "widget": "Widget"
        },
        "name": "children",
        "type": "array"
      },
      {
        "default": "reference to new instance",
        "help": "",
        "name": "layout",
        "type": "reference",
        "widget": "Layout"
      },
      {
        "allow_none": true,
        "default": null,
        "help": "The index of the selected page. This is either an integer selecting a particular sub-widget, or None to have no widgets selected.",
        "name": "selected_index",
        "type": "int"
      },
      {
        "allow_none": true,
        "default": null,
        "help": "Is widget tabbable?",
        "name": "tabbable",
        "type": "bool"
      },
      {
        "default": [],
        "help": "Titles of the pages",
        "items": {
          "type": "string"
        },
        "name": "titles",
        "type": "array"
      },
      {
        "allow_none": true,
        "default": null,
        "help": "A tooltip caption.",
        "name": "tooltip",
        "type": "string"
      }
    ],
    "model": {
      "module": "@jupyter-widgets/controls",
      "name": "TabModel",
      "version": "2.0.0"
    },
    "view": {
      "module": "@jupyter-widgets/controls",
      "name": "TabView",
      "version": "2.0.0"
    }
  },
  {
    "attributes": [
      {
        "default": "@jupyter-widgets/controls",
        "help": "",
        "name": "_model_module",
        "type": "string"
      },
      {
        "default": "2.0.0",
        "help": "",
        "name": "_model_module_version",
        "type": "string"
      },
      {
        "default": "StringStyleModel",
        "help": "",
        "name": "_model_name",
        "type": "string"
      },
      {
        "default": "@jupyter-widgets/base",
        "help": "",
        "name": "_view_module",
        "type": "string"
      },
      {
        "default": "2.0.0",
        "help": "",
        "name": "_view_module_version",
        "type": "string"
      },
      {
        "default": "StyleView",
        "help": "",
        "name": "_view_name",
        "type": "string"
      },
      {
        "allow_none": true,
        "default": null,
        "help": "Background specifications.",
        "name": "background",
        "type": "string"
      },
      {
        "default": "",
        "help": "Width of the description to the side of the control.",
        "name": "description_width",
        "type": "string"
      },
      {
        "allow_none": true,
        "default": null,
        "help": "Text font size.",
        "name": "font_size",
        "type": "string"
      },
      {
        "allow_none": true,
        "default": null,
        "help": "Text color",
        "name": "text_color",
        "type": "string"
      }
    ],
    "model": {
      "module": "@jupyter-widgets/controls",
      "name": "StringStyleModel",
      "version": "2.0.0"
    },
    "view": {
      "module": "@jupyter-widgets/base",
      "name": "StyleView",
      "version": "2.0.0"
    }
  },
  {
    "attributes": [
      {
        "default": [],
        "help": "CSS classes applied to widget DOM element",
        "items": {
          "type": "string"
        },
        "name": "_dom_classes",
        "type": "array"
      },
      {
        "default": "@jupyter-widgets/controls",
        "help": "",
        "name": "_model_module",
        "type": "string"
      },
      {
        "default": "2.0.0",
        "help": "",
        "name": "_model_module_version",
        "type": "string"
      },
      {
        "default": "TagsInputModel",
        "help": "",
        "name": "_model_name",
        "type": "string"
      },
      {
        "default": "@jupyter-widgets/controls",
        "help": "",
        "name": "_view_module",
        "type": "string"
      },
      {
        "default": "2.0.0",
        "help": "",
        "name": "_view_module_version",
        "type": "string"
      },
      {
        "default": "TagsInputView",
        "help": "",
        "name": "_view_name",
        "type": "string"
      },
      {
<<<<<<< HEAD
        "default": "",
        "enum": ["success", "info", "warning", "danger", ""],
        "help": "Use a predefined styling for the box.",
        "name": "box_style",
        "type": "string"
=======
        "default": true,
        "help": "",
        "name": "allow_duplicates",
        "type": "bool"
>>>>>>> 13fb8066
      },
      {
        "default": [],
        "help": "",
        "name": "allowed_tags",
        "type": "array"
      },
      {
        "default": "",
        "help": "Description of the control.",
        "name": "description",
        "type": "string"
      },
      {
        "default": false,
        "help": "Accept HTML in the description.",
        "name": "description_allow_html",
        "type": "bool"
      },
      {
        "default": "reference to new instance",
        "help": "",
        "name": "layout",
        "type": "reference",
        "widget": "Layout"
      },
      {
        "default": "reference to new instance",
        "help": "Styling customizations",
        "name": "style",
        "type": "reference",
        "widget": "DescriptionStyle"
      },
      {
        "allow_none": true,
        "default": null,
        "help": "Is widget tabbable?",
        "name": "tabbable",
        "type": "bool"
      },
      {
        "default": "",
        "enum": ["primary", "success", "info", "warning", "danger", ""],
        "help": "Use a predefined styling for the tags.",
        "name": "tag_style",
        "type": "string"
      },
      {
        "allow_none": true,
        "default": null,
        "help": "A tooltip caption.",
        "name": "tooltip",
        "type": "string"
      },
      {
        "default": [],
        "help": "List of string tags",
        "name": "value",
        "type": "array"
      }
    ],
    "model": {
      "module": "@jupyter-widgets/controls",
      "name": "TagsInputModel",
      "version": "2.0.0"
    },
    "view": {
      "module": "@jupyter-widgets/controls",
      "name": "TagsInputView",
      "version": "2.0.0"
    }
  },
  {
    "attributes": [
      {
        "default": [],
        "help": "CSS classes applied to widget DOM element",
        "items": {
          "type": "string"
        },
        "name": "_dom_classes",
        "type": "array"
      },
      {
        "default": "@jupyter-widgets/controls",
        "help": "",
        "name": "_model_module",
        "type": "string"
      },
      {
        "default": "2.0.0",
        "help": "",
        "name": "_model_module_version",
        "type": "string"
      },
      {
        "default": "TextModel",
        "help": "",
        "name": "_model_name",
        "type": "string"
      },
      {
        "default": "@jupyter-widgets/controls",
        "help": "",
        "name": "_view_module",
        "type": "string"
      },
      {
        "default": "2.0.0",
        "help": "",
        "name": "_view_module_version",
        "type": "string"
      },
      {
        "default": "TextView",
        "help": "",
        "name": "_view_name",
        "type": "string"
      },
      {
        "default": true,
        "help": "Update the value as the user types. If False, update on submission, e.g., pressing Enter or navigating away.",
        "name": "continuous_update",
        "type": "bool"
      },
      {
        "default": "",
        "help": "Description of the control.",
        "name": "description",
        "type": "string"
      },
      {
        "default": false,
        "help": "Accept HTML in the description.",
        "name": "description_allow_html",
        "type": "bool"
      },
      {
        "default": false,
        "help": "Enable or disable user changes",
        "name": "disabled",
        "type": "bool"
      },
      {
        "default": "reference to new instance",
        "help": "",
        "name": "layout",
        "type": "reference",
        "widget": "Layout"
      },
      {
        "default": "\u200b",
        "help": "Placeholder text to display when nothing has been typed",
        "name": "placeholder",
        "type": "string"
      },
      {
        "default": "reference to new instance",
        "help": "",
        "name": "style",
        "type": "reference",
        "widget": "TextStyle"
      },
      {
        "allow_none": true,
        "default": null,
        "help": "Is widget tabbable?",
        "name": "tabbable",
        "type": "bool"
      },
      {
        "allow_none": true,
        "default": null,
        "help": "A tooltip caption.",
        "name": "tooltip",
        "type": "string"
      },
      {
        "default": "",
        "help": "String value",
        "name": "value",
        "type": "string"
      }
    ],
    "model": {
      "module": "@jupyter-widgets/controls",
      "name": "TextModel",
      "version": "2.0.0"
    },
    "view": {
      "module": "@jupyter-widgets/controls",
      "name": "TextView",
      "version": "2.0.0"
    }
  },
  {
    "attributes": [
      {
        "default": "@jupyter-widgets/controls",
        "help": "",
        "name": "_model_module",
        "type": "string"
      },
      {
        "default": "2.0.0",
        "help": "",
        "name": "_model_module_version",
        "type": "string"
      },
      {
        "default": "TextStyleModel",
        "help": "",
        "name": "_model_name",
        "type": "string"
      },
      {
        "default": "@jupyter-widgets/base",
        "help": "",
        "name": "_view_module",
        "type": "string"
      },
      {
        "default": "2.0.0",
        "help": "",
        "name": "_view_module_version",
        "type": "string"
      },
      {
        "default": "StyleView",
        "help": "",
        "name": "_view_name",
        "type": "string"
      },
      {
        "allow_none": true,
        "default": null,
        "help": "Background specifications.",
        "name": "background",
        "type": "string"
      },
      {
        "default": "",
        "help": "Width of the description to the side of the control.",
        "name": "description_width",
        "type": "string"
      },
      {
        "allow_none": true,
        "default": null,
        "help": "Text font size.",
        "name": "font_size",
        "type": "string"
      },
      {
        "allow_none": true,
        "default": null,
        "help": "Text color",
        "name": "text_color",
        "type": "string"
      }
    ],
    "model": {
      "module": "@jupyter-widgets/controls",
      "name": "TextStyleModel",
      "version": "2.0.0"
    },
    "view": {
      "module": "@jupyter-widgets/base",
      "name": "StyleView",
      "version": "2.0.0"
    }
  },
  {
    "attributes": [
      {
        "default": [],
        "help": "CSS classes applied to widget DOM element",
        "items": {
          "type": "string"
        },
        "name": "_dom_classes",
        "type": "array"
      },
      {
        "default": "@jupyter-widgets/controls",
        "help": "",
        "name": "_model_module",
        "type": "string"
      },
      {
        "default": "2.0.0",
        "help": "",
        "name": "_model_module_version",
        "type": "string"
      },
      {
        "default": "TextareaModel",
        "help": "",
        "name": "_model_name",
        "type": "string"
      },
      {
        "default": "@jupyter-widgets/controls",
        "help": "",
        "name": "_view_module",
        "type": "string"
      },
      {
        "default": "2.0.0",
        "help": "",
        "name": "_view_module_version",
        "type": "string"
      },
      {
        "default": "TextareaView",
        "help": "",
        "name": "_view_name",
        "type": "string"
      },
      {
        "default": true,
        "help": "Update the value as the user types. If False, update on submission, e.g., pressing Enter or navigating away.",
        "name": "continuous_update",
        "type": "bool"
      },
      {
        "default": "",
        "help": "Description of the control.",
        "name": "description",
        "type": "string"
      },
      {
        "default": false,
        "help": "Accept HTML in the description.",
        "name": "description_allow_html",
        "type": "bool"
      },
      {
        "default": false,
        "help": "Enable or disable user changes",
        "name": "disabled",
        "type": "bool"
      },
      {
        "default": "reference to new instance",
        "help": "",
        "name": "layout",
        "type": "reference",
        "widget": "Layout"
      },
      {
        "default": "\u200b",
        "help": "Placeholder text to display when nothing has been typed",
        "name": "placeholder",
        "type": "string"
      },
      {
        "allow_none": true,
        "default": null,
        "help": "The number of rows to display.",
        "name": "rows",
        "type": "int"
      },
      {
        "default": "reference to new instance",
        "help": "",
        "name": "style",
        "type": "reference",
        "widget": "TextStyle"
      },
      {
        "allow_none": true,
        "default": null,
        "help": "Is widget tabbable?",
        "name": "tabbable",
        "type": "bool"
      },
      {
        "allow_none": true,
        "default": null,
        "help": "A tooltip caption.",
        "name": "tooltip",
        "type": "string"
      },
      {
        "default": "",
        "help": "String value",
        "name": "value",
        "type": "string"
      }
    ],
    "model": {
      "module": "@jupyter-widgets/controls",
      "name": "TextareaModel",
      "version": "2.0.0"
    },
    "view": {
      "module": "@jupyter-widgets/controls",
      "name": "TextareaView",
      "version": "2.0.0"
    }
  },
  {
    "attributes": [
      {
        "default": [],
        "help": "CSS classes applied to widget DOM element",
        "items": {
          "type": "string"
        },
        "name": "_dom_classes",
        "type": "array"
      },
      {
        "default": "@jupyter-widgets/controls",
        "help": "",
        "name": "_model_module",
        "type": "string"
      },
      {
        "default": "2.0.0",
        "help": "",
        "name": "_model_module_version",
        "type": "string"
      },
      {
        "default": "TimeModel",
        "help": "",
        "name": "_model_name",
        "type": "string"
      },
      {
        "default": "@jupyter-widgets/controls",
        "help": "",
        "name": "_view_module",
        "type": "string"
      },
      {
        "default": "2.0.0",
        "help": "",
        "name": "_view_module_version",
        "type": "string"
      },
      {
        "default": "TimeView",
        "help": "",
        "name": "_view_name",
        "type": "string"
      },
      {
        "default": "",
        "help": "Description of the control.",
        "name": "description",
        "type": "string"
      },
      {
        "default": false,
        "help": "Enable or disable user changes.",
        "name": "disabled",
        "type": "bool"
      },
      {
        "default": "reference to new instance",
        "help": "",
        "name": "layout",
        "type": "reference",
        "widget": "Layout"
      },
      {
        "allow_none": true,
        "default": null,
        "help": "",
        "name": "max",
        "type": "Time"
      },
      {
        "allow_none": true,
        "default": null,
        "help": "",
        "name": "min",
        "type": "Time"
      },
      {
        "default": 60,
        "help": "The time step to use for the picker, in seconds, or \"any\".",
        "name": "step",
        "type": ["float", "string"],
        "union_attributes": [
          {
            "type": "float"
          },
          {
            "enum": ["any"],
            "type": "string"
          }
        ]
      },
      {
        "default": "reference to new instance",
        "help": "Styling customizations",
        "name": "style",
        "type": "reference",
        "widget": "DescriptionStyle"
      },
      {
        "allow_none": true,
        "default": null,
        "help": "Is widget tabbable?",
        "name": "tabbable",
        "type": "bool"
      },
      {
        "allow_none": true,
        "default": null,
        "help": "A tooltip caption.",
        "name": "tooltip",
        "type": "string"
      },
      {
        "allow_none": true,
        "default": null,
        "help": "",
        "name": "value",
        "type": "Time"
      }
    ],
    "model": {
      "module": "@jupyter-widgets/controls",
      "name": "TimeModel",
      "version": "2.0.0"
    },
    "view": {
      "module": "@jupyter-widgets/controls",
      "name": "TimeView",
      "version": "2.0.0"
    }
  },
  {
    "attributes": [
      {
        "default": [],
        "help": "CSS classes applied to widget DOM element",
        "items": {
          "type": "string"
        },
        "name": "_dom_classes",
        "type": "array"
      },
      {
        "default": "@jupyter-widgets/controls",
        "help": "",
        "name": "_model_module",
        "type": "string"
      },
      {
        "default": "2.0.0",
        "help": "",
        "name": "_model_module_version",
        "type": "string"
      },
      {
        "default": "ToggleButtonModel",
        "help": "",
        "name": "_model_name",
        "type": "string"
      },
      {
        "default": "@jupyter-widgets/controls",
        "help": "",
        "name": "_view_module",
        "type": "string"
      },
      {
        "default": "2.0.0",
        "help": "",
        "name": "_view_module_version",
        "type": "string"
      },
      {
        "default": "ToggleButtonView",
        "help": "",
        "name": "_view_name",
        "type": "string"
      },
      {
        "default": "",
        "enum": ["primary", "success", "info", "warning", "danger", ""],
        "help": "Use a predefined styling for the button.",
        "name": "button_style",
        "type": "string"
      },
      {
        "default": "",
        "help": "Description of the control.",
        "name": "description",
        "type": "string"
      },
      {
        "default": false,
        "help": "Accept HTML in the description.",
        "name": "description_allow_html",
        "type": "bool"
      },
      {
        "default": false,
        "help": "Enable or disable user changes.",
        "name": "disabled",
        "type": "bool"
      },
      {
        "default": "",
        "help": "Font-awesome icon.",
        "name": "icon",
        "type": "string"
      },
      {
        "default": "reference to new instance",
        "help": "",
        "name": "layout",
        "type": "reference",
        "widget": "Layout"
      },
      {
        "default": "reference to new instance",
        "help": "Styling customizations",
        "name": "style",
        "type": "reference",
        "widget": "ToggleButtonStyle"
      },
      {
        "allow_none": true,
        "default": null,
        "help": "Is widget tabbable?",
        "name": "tabbable",
        "type": "bool"
      },
      {
        "allow_none": true,
        "default": null,
        "help": "A tooltip caption.",
        "name": "tooltip",
        "type": "string"
      },
      {
        "default": false,
        "help": "Bool value",
        "name": "value",
        "type": "bool"
      }
    ],
    "model": {
      "module": "@jupyter-widgets/controls",
      "name": "ToggleButtonModel",
      "version": "2.0.0"
    },
    "view": {
      "module": "@jupyter-widgets/controls",
      "name": "ToggleButtonView",
      "version": "2.0.0"
    }
  },
  {
    "attributes": [
      {
        "default": "@jupyter-widgets/controls",
        "help": "",
        "name": "_model_module",
        "type": "string"
      },
      {
        "default": "2.0.0",
        "help": "",
        "name": "_model_module_version",
        "type": "string"
      },
      {
        "default": "ToggleButtonStyleModel",
        "help": "",
        "name": "_model_name",
        "type": "string"
      },
      {
        "default": "@jupyter-widgets/base",
        "help": "",
        "name": "_view_module",
        "type": "string"
      },
      {
        "default": "2.0.0",
        "help": "",
        "name": "_view_module_version",
        "type": "string"
      },
      {
        "default": "StyleView",
        "help": "",
        "name": "_view_name",
        "type": "string"
      },
      {
        "allow_none": true,
        "default": null,
        "help": "Background specifications.",
        "name": "background",
        "type": "string"
      },
      {
        "default": "",
        "help": "Width of the description to the side of the control.",
        "name": "description_width",
        "type": "string"
      },
      {
        "allow_none": true,
        "default": null,
        "help": "Toggle button text font family.",
        "name": "font_family",
        "type": "string"
      },
      {
        "allow_none": true,
        "default": null,
        "help": "Toggle button text font size.",
        "name": "font_size",
        "type": "string"
      },
      {
        "allow_none": true,
        "default": null,
        "help": "Toggle button text font style.",
        "name": "font_style",
        "type": "string"
      },
      {
        "allow_none": true,
        "default": null,
        "help": "Toggle button text font variant.",
        "name": "font_variant",
        "type": "string"
      },
      {
        "allow_none": true,
        "default": null,
        "help": "Toggle button text font weight.",
        "name": "font_weight",
        "type": "string"
      },
      {
        "allow_none": true,
        "default": null,
        "help": "Toggle button text color",
        "name": "text_color",
        "type": "string"
      },
      {
        "allow_none": true,
        "default": null,
        "help": "Toggle button text decoration.",
        "name": "text_decoration",
        "type": "string"
      }
    ],
    "model": {
      "module": "@jupyter-widgets/controls",
      "name": "ToggleButtonStyleModel",
      "version": "2.0.0"
    },
    "view": {
      "module": "@jupyter-widgets/base",
      "name": "StyleView",
      "version": "2.0.0"
    }
  },
  {
    "attributes": [
      {
        "default": [],
        "help": "CSS classes applied to widget DOM element",
        "items": {
          "type": "string"
        },
        "name": "_dom_classes",
        "type": "array"
      },
      {
        "default": "@jupyter-widgets/controls",
        "help": "",
        "name": "_model_module",
        "type": "string"
      },
      {
        "default": "2.0.0",
        "help": "",
        "name": "_model_module_version",
        "type": "string"
      },
      {
        "default": "ToggleButtonsModel",
        "help": "",
        "name": "_model_name",
        "type": "string"
      },
      {
        "default": [],
        "help": "The labels for the options.",
        "items": {
          "type": "string"
        },
        "name": "_options_labels",
        "type": "array"
      },
      {
        "default": "@jupyter-widgets/controls",
        "help": "",
        "name": "_view_module",
        "type": "string"
      },
      {
        "default": "2.0.0",
        "help": "",
        "name": "_view_module_version",
        "type": "string"
      },
      {
        "default": "ToggleButtonsView",
        "help": "",
        "name": "_view_name",
        "type": "string"
      },
      {
        "allow_none": true,
        "default": "",
        "enum": ["primary", "success", "info", "warning", "danger", ""],
        "help": "Use a predefined styling for the buttons.",
        "name": "button_style",
        "type": "string"
      },
      {
        "default": "",
        "help": "Description of the control.",
        "name": "description",
        "type": "string"
      },
      {
        "default": false,
        "help": "Accept HTML in the description.",
        "name": "description_allow_html",
        "type": "bool"
      },
      {
        "default": false,
        "help": "Enable or disable user changes",
        "name": "disabled",
        "type": "bool"
      },
      {
        "default": [],
        "help": "Icons names for each button (FontAwesome names without the fa- prefix).",
        "items": {
          "type": "string"
        },
        "name": "icons",
        "type": "array"
      },
      {
        "allow_none": true,
        "default": null,
        "help": "Selected index",
        "name": "index",
        "type": "int"
      },
      {
        "default": "reference to new instance",
        "help": "",
        "name": "layout",
        "type": "reference",
        "widget": "Layout"
      },
      {
        "default": "reference to new instance",
        "help": "",
        "name": "style",
        "type": "reference",
        "widget": "ToggleButtonsStyle"
      },
      {
        "allow_none": true,
        "default": null,
        "help": "Is widget tabbable?",
        "name": "tabbable",
        "type": "bool"
      },
      {
        "allow_none": true,
        "default": null,
        "help": "A tooltip caption.",
        "name": "tooltip",
        "type": "string"
      },
      {
        "default": [],
        "help": "Tooltips for each button.",
        "items": {
          "type": "string"
        },
        "name": "tooltips",
        "type": "array"
      }
    ],
    "model": {
      "module": "@jupyter-widgets/controls",
      "name": "ToggleButtonsModel",
      "version": "2.0.0"
    },
    "view": {
      "module": "@jupyter-widgets/controls",
      "name": "ToggleButtonsView",
      "version": "2.0.0"
    }
  },
  {
    "attributes": [
      {
        "default": "@jupyter-widgets/controls",
        "help": "",
        "name": "_model_module",
        "type": "string"
      },
      {
        "default": "2.0.0",
        "help": "",
        "name": "_model_module_version",
        "type": "string"
      },
      {
        "default": "ToggleButtonsStyleModel",
        "help": "",
        "name": "_model_name",
        "type": "string"
      },
      {
        "default": "@jupyter-widgets/base",
        "help": "",
        "name": "_view_module",
        "type": "string"
      },
      {
        "default": "2.0.0",
        "help": "",
        "name": "_view_module_version",
        "type": "string"
      },
      {
        "default": "StyleView",
        "help": "",
        "name": "_view_name",
        "type": "string"
      },
      {
        "default": "",
        "help": "The width of each button.",
        "name": "button_width",
        "type": "string"
      },
      {
        "default": "",
        "help": "Width of the description to the side of the control.",
        "name": "description_width",
        "type": "string"
      },
      {
        "default": "",
        "help": "Text font weight of each button.",
        "name": "font_weight",
        "type": "string"
      }
    ],
    "model": {
      "module": "@jupyter-widgets/controls",
      "name": "ToggleButtonsStyleModel",
      "version": "2.0.0"
    },
    "view": {
      "module": "@jupyter-widgets/base",
      "name": "StyleView",
      "version": "2.0.0"
    }
  },
  {
    "attributes": [
      {
        "default": [],
        "help": "CSS classes applied to widget DOM element",
        "items": {
          "type": "string"
        },
        "name": "_dom_classes",
        "type": "array"
      },
      {
        "default": "@jupyter-widgets/controls",
        "help": "",
        "name": "_model_module",
        "type": "string"
      },
      {
        "default": "2.0.0",
        "help": "",
        "name": "_model_module_version",
        "type": "string"
      },
      {
        "default": "VBoxModel",
        "help": "",
        "name": "_model_name",
        "type": "string"
      },
      {
        "default": "@jupyter-widgets/controls",
        "help": "",
        "name": "_view_module",
        "type": "string"
      },
      {
        "default": "2.0.0",
        "help": "",
        "name": "_view_module_version",
        "type": "string"
      },
      {
        "default": "VBoxView",
        "help": "",
        "name": "_view_name",
        "type": "string"
      },
      {
        "default": "",
        "enum": ["success", "info", "warning", "danger", ""],
        "help": "Use a predefined styling for the box.",
        "name": "box_style",
        "type": "string"
      },
      {
        "default": [],
        "help": "List of widget children",
        "items": {
          "type": "reference",
          "widget": "Widget"
        },
        "name": "children",
        "type": "array"
      },
      {
        "default": "reference to new instance",
        "help": "",
        "name": "layout",
        "type": "reference",
        "widget": "Layout"
      },
      {
        "allow_none": true,
        "default": null,
        "help": "Is widget tabbable?",
        "name": "tabbable",
        "type": "bool"
      },
      {
        "allow_none": true,
        "default": null,
        "help": "A tooltip caption.",
        "name": "tooltip",
        "type": "string"
      }
    ],
    "model": {
      "module": "@jupyter-widgets/controls",
      "name": "VBoxModel",
      "version": "2.0.0"
    },
    "view": {
      "module": "@jupyter-widgets/controls",
      "name": "VBoxView",
      "version": "2.0.0"
    }
  },
  {
    "attributes": [
      {
        "default": [],
        "help": "CSS classes applied to widget DOM element",
        "items": {
          "type": "string"
        },
        "name": "_dom_classes",
        "type": "array"
      },
      {
        "default": "@jupyter-widgets/controls",
        "help": "",
        "name": "_model_module",
        "type": "string"
      },
      {
        "default": "2.0.0",
        "help": "",
        "name": "_model_module_version",
        "type": "string"
      },
      {
        "default": "ValidModel",
        "help": "",
        "name": "_model_name",
        "type": "string"
      },
      {
        "default": "@jupyter-widgets/controls",
        "help": "",
        "name": "_view_module",
        "type": "string"
      },
      {
        "default": "2.0.0",
        "help": "",
        "name": "_view_module_version",
        "type": "string"
      },
      {
        "default": "ValidView",
        "help": "",
        "name": "_view_name",
        "type": "string"
      },
      {
        "default": "",
        "help": "Description of the control.",
        "name": "description",
        "type": "string"
      },
      {
        "default": false,
        "help": "Accept HTML in the description.",
        "name": "description_allow_html",
        "type": "bool"
      },
      {
        "default": false,
        "help": "Enable or disable user changes.",
        "name": "disabled",
        "type": "bool"
      },
      {
        "default": "reference to new instance",
        "help": "",
        "name": "layout",
        "type": "reference",
        "widget": "Layout"
      },
      {
        "default": "Invalid",
        "help": "Message displayed when the value is False",
        "name": "readout",
        "type": "string"
      },
      {
        "default": "reference to new instance",
        "help": "Styling customizations",
        "name": "style",
        "type": "reference",
        "widget": "_BoolStyle"
      },
      {
        "allow_none": true,
        "default": null,
        "help": "Is widget tabbable?",
        "name": "tabbable",
        "type": "bool"
      },
      {
        "allow_none": true,
        "default": null,
        "help": "A tooltip caption.",
        "name": "tooltip",
        "type": "string"
      },
      {
        "default": false,
        "help": "Bool value",
        "name": "value",
        "type": "bool"
      }
    ],
    "model": {
      "module": "@jupyter-widgets/controls",
      "name": "ValidModel",
      "version": "2.0.0"
    },
    "view": {
      "module": "@jupyter-widgets/controls",
      "name": "ValidView",
      "version": "2.0.0"
    }
  },
  {
    "attributes": [
      {
        "default": [],
        "help": "CSS classes applied to widget DOM element",
        "items": {
          "type": "string"
        },
        "name": "_dom_classes",
        "type": "array"
      },
      {
        "default": "@jupyter-widgets/controls",
        "help": "",
        "name": "_model_module",
        "type": "string"
      },
      {
        "default": "2.0.0",
        "help": "",
        "name": "_model_module_version",
        "type": "string"
      },
      {
        "default": "VideoModel",
        "help": "",
        "name": "_model_name",
        "type": "string"
      },
      {
        "default": "@jupyter-widgets/controls",
        "help": "",
        "name": "_view_module",
        "type": "string"
      },
      {
        "default": "2.0.0",
        "help": "",
        "name": "_view_module_version",
        "type": "string"
      },
      {
        "default": "VideoView",
        "help": "",
        "name": "_view_name",
        "type": "string"
      },
      {
        "default": true,
        "help": "When true, the video starts when it's displayed",
        "name": "autoplay",
        "type": "bool"
      },
      {
        "default": true,
        "help": "Specifies that video controls should be displayed (such as a play/pause button etc)",
        "name": "controls",
        "type": "bool"
      },
      {
        "default": "mp4",
        "help": "The format of the video.",
        "name": "format",
        "type": "string"
      },
      {
        "default": "",
        "help": "Height of the video in pixels.",
        "name": "height",
        "type": "string"
      },
      {
        "default": "reference to new instance",
        "help": "",
        "name": "layout",
        "type": "reference",
        "widget": "Layout"
      },
      {
        "default": true,
        "help": "When true, the video will start from the beginning after finishing",
        "name": "loop",
        "type": "bool"
      },
      {
        "allow_none": true,
        "default": null,
        "help": "Is widget tabbable?",
        "name": "tabbable",
        "type": "bool"
      },
      {
        "allow_none": true,
        "default": null,
        "help": "A tooltip caption.",
        "name": "tooltip",
        "type": "string"
      },
      {
        "default": "b''",
        "help": "The media data as a memory view of bytes.",
        "name": "value",
        "type": "bytes"
      },
      {
        "default": "",
        "help": "Width of the video in pixels.",
        "name": "width",
        "type": "string"
      }
    ],
    "model": {
      "module": "@jupyter-widgets/controls",
      "name": "VideoModel",
      "version": "2.0.0"
    },
    "view": {
      "module": "@jupyter-widgets/controls",
      "name": "VideoView",
      "version": "2.0.0"
    }
  },
  {
    "attributes": [
      {
        "default": [],
        "help": "CSS classes applied to widget DOM element",
        "items": {
          "type": "string"
        },
        "name": "_dom_classes",
        "type": "array"
      },
      {
        "default": "@jupyter-widgets/output",
        "help": "",
        "name": "_model_module",
        "type": "string"
      },
      {
        "default": "1.0.0",
        "help": "",
        "name": "_model_module_version",
        "type": "string"
      },
      {
        "default": "OutputModel",
        "help": "",
        "name": "_model_name",
        "type": "string"
      },
      {
        "default": "@jupyter-widgets/output",
        "help": "",
        "name": "_view_module",
        "type": "string"
      },
      {
        "default": "1.0.0",
        "help": "",
        "name": "_view_module_version",
        "type": "string"
      },
      {
        "default": "OutputView",
        "help": "",
        "name": "_view_name",
        "type": "string"
      },
      {
        "default": "reference to new instance",
        "help": "",
        "name": "layout",
        "type": "reference",
        "widget": "Layout"
      },
      {
        "default": "",
        "help": "Parent message id of messages to capture",
        "name": "msg_id",
        "type": "string"
      },
      {
        "default": [],
        "help": "The output messages synced from the frontend.",
        "items": {
          "type": "object"
        },
        "name": "outputs",
        "type": "array"
      },
      {
        "allow_none": true,
        "default": null,
        "help": "Is widget tabbable?",
        "name": "tabbable",
        "type": "bool"
      },
      {
        "allow_none": true,
        "default": null,
        "help": "A tooltip caption.",
        "name": "tooltip",
        "type": "string"
      }
    ],
    "model": {
      "module": "@jupyter-widgets/output",
      "name": "OutputModel",
      "version": "1.0.0"
    },
    "view": {
      "module": "@jupyter-widgets/output",
      "name": "OutputView",
      "version": "1.0.0"
    }
  },
  {
    "attributes": [
      {
        "default": "@jupyter-widgets/controls",
        "help": "",
        "name": "_model_module",
        "type": "string"
      },
      {
        "default": "2.0.0",
        "help": "",
        "name": "_model_module_version",
        "type": "string"
      },
      {
        "default": "BoolStyleModel",
        "help": "",
        "name": "_model_name",
        "type": "string"
      },
      {
        "default": "@jupyter-widgets/base",
        "help": "",
        "name": "_view_module",
        "type": "string"
      },
      {
        "default": "2.0.0",
        "help": "",
        "name": "_view_module_version",
        "type": "string"
      },
      {
        "default": "StyleView",
        "help": "",
        "name": "_view_name",
        "type": "string"
      },
      {
        "allow_none": true,
        "default": null,
        "help": "Background specifications.",
        "name": "background",
        "type": "string"
      },
      {
        "default": "",
        "help": "Width of the description to the side of the control.",
        "name": "description_width",
        "type": "string"
      }
    ],
    "model": {
      "module": "_",
      "name": "o",
      "version": "B"
    },
    "view": {
      "module": "o",
      "name": "S",
      "version": "l"
    }
  }
]<|MERGE_RESOLUTION|>--- conflicted
+++ resolved
@@ -3498,18 +3498,10 @@
         "type": "string"
       },
       {
-<<<<<<< HEAD
-        "default": "",
-        "enum": ["success", "info", "warning", "danger", ""],
-        "help": "Use a predefined styling for the box.",
-        "name": "box_style",
-        "type": "string"
-=======
         "default": true,
         "help": "",
         "name": "allow_duplicates",
         "type": "bool"
->>>>>>> 13fb8066
       },
       {
         "default": [],
@@ -3813,7 +3805,6 @@
         "widget": "Layout"
       },
       {
-<<<<<<< HEAD
         "default": "\u200b",
         "help": "Placeholder text to display when nothing has been typed",
         "name": "placeholder",
@@ -3827,8 +3818,6 @@
         "widget": "_StringStyle"
       },
       {
-=======
->>>>>>> 13fb8066
         "allow_none": true,
         "default": null,
         "help": "Is widget tabbable?",
@@ -6838,18 +6827,10 @@
         "type": "string"
       },
       {
-<<<<<<< HEAD
-        "default": "",
-        "enum": ["success", "info", "warning", "danger", ""],
-        "help": "Use a predefined styling for the box.",
-        "name": "box_style",
-        "type": "string"
-=======
         "default": true,
         "help": "",
         "name": "allow_duplicates",
         "type": "bool"
->>>>>>> 13fb8066
       },
       {
         "default": [],
