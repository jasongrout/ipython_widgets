--- conflicted
+++ resolved
@@ -80,11 +80,7 @@
         this.$el = $(this.pWidget.node);
     }
 
-<<<<<<< HEAD
-    initialize(parameters: WidgetView.InitializeParameters) {
-=======
-    initialize(parameters: any): void {
->>>>>>> 1cdcb812
+    initialize(parameters: WidgetView.InitializeParameters): void {
         super.initialize(parameters);
         this.children_views = new ViewList(this.add_child_model, null, this);
         this.listenTo(this.model, 'change:children', this.update_children);
@@ -101,13 +97,8 @@
         this.set_box_style();
     }
 
-<<<<<<< HEAD
-    update_children() {
+    update_children(): void {
         this.children_views?.update(this.model.get('children')).then((views: DOMWidgetView[]) => {
-=======
-    update_children(): void {
-        this.children_views.update(this.model.get('children')).then((views: DOMWidgetView[]) => {
->>>>>>> 1cdcb812
             // Notify all children that their sizes may have changed.
             views.forEach( (view) => {
                 MessageLoop.postMessage(view.pWidget, Widget.ResizeMessage.UnknownSize);
@@ -159,11 +150,7 @@
     /**
      * Public constructor
      */
-<<<<<<< HEAD
-    initialize(parameters: WidgetView.InitializeParameters) {
-=======
-    initialize(parameters: any): void {
->>>>>>> 1cdcb812
+    initialize(parameters: WidgetView.InitializeParameters): void {
         super.initialize(parameters);
         this.pWidget.addClass('widget-hbox');
     }
@@ -174,11 +161,7 @@
     /**
      * Public constructor
      */
-<<<<<<< HEAD
-    initialize(parameters: WidgetView.InitializeParameters) {
-=======
-    initialize(parameters: any): void {
->>>>>>> 1cdcb812
+    initialize(parameters: WidgetView.InitializeParameters): void {
         super.initialize(parameters);
         this.pWidget.addClass('widget-vbox');
     }
@@ -189,11 +172,7 @@
     /**
      * Public constructor
      */
-<<<<<<< HEAD
-    initialize(parameters: WidgetView.InitializeParameters) {
-=======
-    initialize(parameters: any): void {
->>>>>>> 1cdcb812
+    initialize(parameters: WidgetView.InitializeParameters): void {
         super.initialize(parameters);
         this.pWidget.addClass('widget-gridbox');
         // display needn't be set to flex and grid
