--- conflicted
+++ resolved
@@ -28,11 +28,7 @@
         });
     }
 
-<<<<<<< HEAD
-    initialize(attributes: Backbone.ObjectHash, options: { model_id: string; comm: any; widget_manager: any; }) {
-=======
-    initialize(attributes: any, options: { model_id: string; comm: any; widget_manager: any }): void {
->>>>>>> 1cdcb812
+    initialize(attributes: Backbone.ObjectHash, options: { model_id: string; comm: any; widget_manager: any; }): void {
         super.initialize(attributes, options);
         this.on('change', this.updateBindings, this);
         this.updateBindings();
