--- conflicted
+++ resolved
@@ -6,11 +6,7 @@
 } from './widget_core';
 
 import {
-<<<<<<< HEAD
-    DOMWidgetView, unpack_models, ViewList, JupyterPhosphorPanelWidget, Dict
-=======
-    DOMWidgetView, unpack_models, ViewList, JupyterLuminoPanelWidget
->>>>>>> fd18aa95
+    DOMWidgetView, unpack_models, ViewList, JupyterLuminoPanelWidget, Dict
 } from '@jupyter-widgets/base';
 
 import {
@@ -326,13 +322,8 @@
 export
 class ControllerView extends DOMWidgetView {
 
-<<<<<<< HEAD
     _createElement(tagName: string): HTMLElement {
-        this.pWidget = new JupyterPhosphorPanelWidget({ view: this });
-=======
-    _createElement(tagName: string) {
         this.pWidget = new JupyterLuminoPanelWidget({ view: this });
->>>>>>> fd18aa95
         return this.pWidget.node;
     }
 
