/*-----------------------------------------------------------------------------
| Copyright (c) Jupyter Development Team.
| Distributed under the terms of the Modified BSD License.
|----------------------------------------------------------------------------*/

/*
This file is copied from the JupyterLab project to define default styling for
when the widget styling is compiled down to eliminate CSS variables. We make one
change - we comment out the font import below.
*/

@import './materialcolors.css';

/*
The following CSS variables define the main, public API for styling JupyterLab.
These variables should be used by all plugins wherever possible. In other
words, plugins should not define custom colors, sizes, etc unless absolutely
necessary. This enables users to change the visual theme of JupyterLab
by changing these variables.

Many variables appear in an ordered sequence (0,1,2,3). These sequences
are designed to work well together, so for example, `--jp-border-color1` should
be used with `--jp-layout-color1`. The numbers have the following meanings:

* 0: super-primary, reserved for special emphasis
* 1: primary, most important under normal situations
* 2: secondary, next most important under normal situations
* 3: tertiary, next most important under normal situations

Throughout JupyterLab, we are mostly following principles from Google's
Material Design when selecting colors. We are not, however, following
all of MD as it is not optimized for dense, information rich UIs.
*/

/*
 * Optional monospace font for input/output prompt.
 */
/* Commented out in ipywidgets since we don't need it. */
/* @import url('https://fonts.googleapis.com/css?family=Roboto+Mono'); */

/*
 * Added for compabitility with output area
 */
:root {
  --jp-icon-search: none;
  --jp-ui-select-caret: none;
}

:root {
  /* Borders

  The following variables, specify the visual styling of borders in JupyterLab.
   */

  --jp-border-width: 1px;
  --jp-border-color0: var(--md-grey-700);
  --jp-border-color1: var(--md-grey-500);
  --jp-border-color2: var(--md-grey-300);
  --jp-border-color3: var(--md-grey-100);

  /* UI Fonts

  The UI font CSS variables are used for the typography all of the JupyterLab
  user interface elements that are not directly user generated content.
  */

  --jp-ui-font-scale-factor: 1.2;
  --jp-ui-font-size0: calc(
    var(--jp-ui-font-size1) / var(--jp-ui-font-scale-factor)
  );
  --jp-ui-font-size1: 13px; /* Base font size */
  --jp-ui-font-size2: calc(
    var(--jp-ui-font-size1) * var(--jp-ui-font-scale-factor)
  );
  --jp-ui-font-size3: calc(
    var(--jp-ui-font-size2) * var(--jp-ui-font-scale-factor)
  );
  --jp-ui-icon-font-size: 14px; /* Ensures px perfect FontAwesome icons */
  --jp-ui-font-family: 'Helvetica Neue', Helvetica, Arial, sans-serif;

  /* Use these font colors against the corresponding main layout colors.
     In a light theme, these go from dark to light.
  */

  --jp-ui-font-color0: rgba(0, 0, 0, 1);
  --jp-ui-font-color1: rgba(0, 0, 0, 0.8);
  --jp-ui-font-color2: rgba(0, 0, 0, 0.5);
  --jp-ui-font-color3: rgba(0, 0, 0, 0.3);

  /* Use these against the brand/accent/warn/error colors.
     These will typically go from light to darker, in both a dark and light theme
   */

  --jp-ui-inverse-font-color0: rgba(255, 255, 255, 1);
  --jp-ui-inverse-font-color1: rgba(255, 255, 255, 1);
  --jp-ui-inverse-font-color2: rgba(255, 255, 255, 0.7);
  --jp-ui-inverse-font-color3: rgba(255, 255, 255, 0.5);
<<<<<<< HEAD
=======

  /* For backwards compatibility, we still define these below until ipywidgets 8.0.
  See https://github.com/jupyter-widgets/ipywidgets/pull/2801 */
  --jp-inverse-ui-font-color0: rgba(255,255,255,1);
  --jp-inverse-ui-font-color1: rgba(255,255,255,1.0);
  --jp-inverse-ui-font-color2: rgba(255,255,255,0.7);
  --jp-inverse-ui-font-color3: rgba(255,255,255,0.5);
>>>>>>> 5532c91d

  /* Content Fonts

  Content font variables are used for typography of user generated content.
  */

  --jp-content-font-size: 13px;
  --jp-content-line-height: 1.5;
  --jp-content-font-color0: black;
  --jp-content-font-color1: black;
  --jp-content-font-color2: var(--md-grey-700);
  --jp-content-font-color3: var(--md-grey-500);

  --jp-ui-font-scale-factor: 1.2;
  --jp-ui-font-size0: calc(
    var(--jp-ui-font-size1) / var(--jp-ui-font-scale-factor)
  );
  --jp-ui-font-size1: 13px; /* Base font size */
  --jp-ui-font-size2: calc(
    var(--jp-ui-font-size1) * var(--jp-ui-font-scale-factor)
  );
  --jp-ui-font-size3: calc(
    var(--jp-ui-font-size2) * var(--jp-ui-font-scale-factor)
  );

  --jp-code-font-size: 13px;
  --jp-code-line-height: 1.307;
  --jp-code-padding: 5px;
  --jp-code-font-family: monospace;

  /* Layout

  The following are the main layout colors use in JupyterLab. In a light
  theme these would go from light to dark.
  */

  --jp-layout-color0: white;
  --jp-layout-color1: white;
  --jp-layout-color2: var(--md-grey-200);
  --jp-layout-color3: var(--md-grey-400);

  /* Brand/accent */

  --jp-brand-color0: var(--md-blue-700);
  --jp-brand-color1: var(--md-blue-500);
  --jp-brand-color2: var(--md-blue-300);
  --jp-brand-color3: var(--md-blue-100);

  --jp-accent-color0: var(--md-green-700);
  --jp-accent-color1: var(--md-green-500);
  --jp-accent-color2: var(--md-green-300);
  --jp-accent-color3: var(--md-green-100);

  /* State colors (warn, error, success, info) */

  --jp-warn-color0: var(--md-orange-700);
  --jp-warn-color1: var(--md-orange-500);
  --jp-warn-color2: var(--md-orange-300);
  --jp-warn-color3: var(--md-orange-100);

  --jp-error-color0: var(--md-red-700);
  --jp-error-color1: var(--md-red-500);
  --jp-error-color2: var(--md-red-300);
  --jp-error-color3: var(--md-red-100);

  --jp-success-color0: var(--md-green-700);
  --jp-success-color1: var(--md-green-500);
  --jp-success-color2: var(--md-green-300);
  --jp-success-color3: var(--md-green-100);

  --jp-info-color0: var(--md-cyan-700);
  --jp-info-color1: var(--md-cyan-500);
  --jp-info-color2: var(--md-cyan-300);
  --jp-info-color3: var(--md-cyan-100);

  /* Cell specific styles */

  --jp-cell-padding: 5px;
  --jp-cell-editor-background: #f7f7f7;
  --jp-cell-editor-border-color: #cfcfcf;
  --jp-cell-editor-background-edit: var(--jp-ui-layout-color1);
  --jp-cell-editor-border-color-edit: var(--jp-brand-color1);
  --jp-cell-prompt-width: 100px;
  --jp-cell-prompt-font-family: 'Roboto Mono', monospace;
  --jp-cell-prompt-letter-spacing: 0px;
  --jp-cell-prompt-opacity: 1;
  --jp-cell-prompt-opacity-not-active: 0.4;
  --jp-cell-prompt-font-color-not-active: var(--md-grey-700);
  /* A custom blend of MD grey and blue 600
   * See https://meyerweb.com/eric/tools/color-blend/#546E7A:1E88E5:5:hex */
  --jp-cell-inprompt-font-color: #307fc1;
  /* A custom blend of MD grey and orange 600
   * https://meyerweb.com/eric/tools/color-blend/#546E7A:F4511E:5:hex */
  --jp-cell-outprompt-font-color: #bf5b3d;

  /* Notebook specific styles */

  --jp-notebook-padding: 10px;
  --jp-notebook-scroll-padding: 100px;

  /* Console specific styles */

  --jp-console-background: var(--md-grey-100);

  /* Toolbar specific styles */

  --jp-toolbar-border-color: var(--md-grey-400);
  --jp-toolbar-micro-height: 8px;
  --jp-toolbar-background: var(--jp-layout-color0);
  --jp-toolbar-box-shadow: 0px 0px 2px 0px rgba(0, 0, 0, 0.24);
  --jp-toolbar-header-margin: 4px 4px 0px 4px;
  --jp-toolbar-active-background: var(--md-grey-300);
}<|MERGE_RESOLUTION|>--- conflicted
+++ resolved
@@ -95,16 +95,9 @@
   --jp-ui-inverse-font-color1: rgba(255, 255, 255, 1);
   --jp-ui-inverse-font-color2: rgba(255, 255, 255, 0.7);
   --jp-ui-inverse-font-color3: rgba(255, 255, 255, 0.5);
-<<<<<<< HEAD
-=======
 
   /* For backwards compatibility, we still define these below until ipywidgets 8.0.
   See https://github.com/jupyter-widgets/ipywidgets/pull/2801 */
-  --jp-inverse-ui-font-color0: rgba(255,255,255,1);
-  --jp-inverse-ui-font-color1: rgba(255,255,255,1.0);
-  --jp-inverse-ui-font-color2: rgba(255,255,255,0.7);
-  --jp-inverse-ui-font-color3: rgba(255,255,255,0.5);
->>>>>>> 5532c91d
 
   /* Content Fonts
 
