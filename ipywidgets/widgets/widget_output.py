# Copyright (c) Jupyter Development Team.
# Distributed under the terms of the Modified BSD License.

"""Output class.

Represents a widget that can be used to display output within the widget area.
"""

import sys
from functools import wraps

from .domwidget import DOMWidget
from .trait_types import TypedTuple
from .widget import register
from .._version import __jupyter_widgets_output_version__

from traitlets import Unicode, Dict
from IPython.core.interactiveshell import InteractiveShell
from IPython.display import clear_output
from IPython import get_ipython
import traceback

@register
class Output(DOMWidget):
    """Widget used as a context manager to display output.

    This widget can capture and display stdout, stderr, and rich output.  To use
    it, create an instance of it and display it.

    You can then use the widget as a context manager: any output produced while in the
    context will be captured and displayed in the widget instead of the standard output
    area.

    You can also use the .capture() method to decorate a function or a method. Any output
    produced by the function will then go to the output widget. This is useful for
    debugging widget callbacks, for example.

    Example::
        import ipywidgets as widgets
        from IPython.display import display
        out = widgets.Output()
        display(out)

        print('prints to output area')

        with out:
            print('prints to output widget')

        @out.capture()
        def func():
            print('prints to output widget')
    """
    _view_name = Unicode('OutputView').tag(sync=True)
    _model_name = Unicode('OutputModel').tag(sync=True)
    _view_module = Unicode('@jupyter-widgets/output').tag(sync=True)
    _model_module = Unicode('@jupyter-widgets/output').tag(sync=True)
    _view_module_version = Unicode(__jupyter_widgets_output_version__).tag(sync=True)
    _model_module_version = Unicode(__jupyter_widgets_output_version__).tag(sync=True)

    msg_id = Unicode('', help="Parent message id of messages to capture").tag(sync=True)
    outputs = TypedTuple(trait=Dict(), help="The output messages synced from the frontend.").tag(sync=True)

    __counter = 0

    def clear_output(self, *pargs, **kwargs):
        """
        Clear the content of the output widget.

        Parameters
        ----------

        wait: bool
            If True, wait to clear the output until new output is
            available to replace it. Default: False
        """
        with self:
            clear_output(*pargs, **kwargs)

    # PY3: Force passing clear_output and clear_kwargs as kwargs
    def capture(self, clear_output=False, *clear_args, **clear_kwargs):
        """
        Decorator to capture the stdout and stderr of a function.

        Parameters
        ----------

        clear_output: bool
            If True, clear the content of the output widget at every
            new function call. Default: False

        wait: bool
            If True, wait to clear the output until new output is
            available to replace it. This is only used if clear_output
            is also True.
            Default: False
        """
        def capture_decorator(func):
            @wraps(func)
            def inner(*args, **kwargs):
                if clear_output:
                    self.clear_output(*clear_args, **clear_kwargs)
                with self:
                    return func(*args, **kwargs)
            return inner
        return capture_decorator

    def __enter__(self):
        """Called upon entering output widget context manager."""
        self._flush()
        ip = get_ipython()
<<<<<<< HEAD
        if ip and hasattr(ip, 'kernel') and \
               hasattr(ip.kernel, '_parent_header'):
            self.msg_id = ip.kernel._parent_header['header']['msg_id']
            self.__counter += 1
        elif self.comm is not None and self.comm.kernel is not None and \
               hasattr(self.comm.kernel, '_parent_header'):
            self.msg_id = self.comm.kernel._parent_header['header']['msg_id']
            self.__counter += 1
=======
        if ip and getattr(ip, "kernel", None) is not None:
            if hasattr(ip.kernel, "get_parent"):
                parent = ip.kernel.get_parent()
            elif hasattr(ip.kernel, "_parent_header"):
                # ipykernel < 6: kernel._parent_header is the parent *request*
                parent = ip.kernel._parent_header

            if parent and parent.get("header"):
                self.msg_id = parent["header"]["msg_id"]
                self.__counter += 1
>>>>>>> bf56eb7a

    def __exit__(self, etype, evalue, tb):
        """Called upon exiting output widget context manager."""
        kernel = None
        if etype is not None:
            ip = get_ipython()
            if ip:
                kernel = ip
                ip.showtraceback((etype, evalue, tb), tb_offset=0)
            elif self.comm is not None and self.comm.kernel is not None:
                kernel = self.comm.kernel
                kernel.send_response(kernel.iopub_socket,
                                     u'error',
                                     {
                    u'traceback': ["".join(traceback.format_exception(etype, evalue, tb))],
                    u'evalue': repr(evalue.args),
                    u'ename': etype.__name__
                    })
        self._flush()
        self.__counter -= 1
        if self.__counter == 0:
            self.msg_id = ''
        # suppress exceptions when in IPython, since they are shown above,
        # otherwise let someone else handle it
        return True if kernel else None

    def _flush(self):
        """Flush stdout and stderr buffers."""
        sys.stdout.flush()
        sys.stderr.flush()

    def _append_stream_output(self, text, stream_name):
        """Append a stream output."""
        self.outputs += (
            {'output_type': 'stream', 'name': stream_name, 'text': text},
        )

    def append_stdout(self, text):
        """Append text to the stdout stream."""
        self._append_stream_output(text, stream_name='stdout')

    def append_stderr(self, text):
        """Append text to the stderr stream."""
        self._append_stream_output(text, stream_name='stderr')

    def append_display_data(self, display_object):
        """Append a display object as an output.

        Parameters
        ----------
        display_object : IPython.core.display.DisplayObject
            The object to display (e.g., an instance of
            `IPython.display.Markdown` or `IPython.display.Image`).
        """
        fmt = InteractiveShell.instance().display_formatter.format
        data, metadata = fmt(display_object)
        self.outputs += (
            {
                'output_type': 'display_data',
                'data': data,
                'metadata': metadata
            },
        )<|MERGE_RESOLUTION|>--- conflicted
+++ resolved
@@ -108,27 +108,23 @@
         """Called upon entering output widget context manager."""
         self._flush()
         ip = get_ipython()
-<<<<<<< HEAD
-        if ip and hasattr(ip, 'kernel') and \
-               hasattr(ip.kernel, '_parent_header'):
-            self.msg_id = ip.kernel._parent_header['header']['msg_id']
-            self.__counter += 1
-        elif self.comm is not None and self.comm.kernel is not None and \
-               hasattr(self.comm.kernel, '_parent_header'):
-            self.msg_id = self.comm.kernel._parent_header['header']['msg_id']
-            self.__counter += 1
-=======
+        kernel = None
         if ip and getattr(ip, "kernel", None) is not None:
-            if hasattr(ip.kernel, "get_parent"):
-                parent = ip.kernel.get_parent()
-            elif hasattr(ip.kernel, "_parent_header"):
+            kernel = ip.kernel
+        elif self.comm is not None and self.comm.kernel is not None:
+            kernel = self.comm.kernel
+        
+        if kernel:
+            parent = None
+            if hasattr(kernel, "get_parent"):
+                parent = kernel.get_parent()
+            elif hasattr(kernel, "_parent_header"):
                 # ipykernel < 6: kernel._parent_header is the parent *request*
-                parent = ip.kernel._parent_header
+                parent = kernel._parent_header
 
             if parent and parent.get("header"):
                 self.msg_id = parent["header"]["msg_id"]
                 self.__counter += 1
->>>>>>> bf56eb7a
 
     def __exit__(self, etype, evalue, tb):
         """Called upon exiting output widget context manager."""
